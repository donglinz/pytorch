--- conflicted
+++ resolved
@@ -916,7 +916,127 @@
         self.assertRaisesRegex(RuntimeError, "duplicate or invalid", torch.norm, x, "nuc", (0, 0))
         self.assertRaisesRegex(IndexError, "Dimension out of range", torch.norm, x, "nuc", (0, 2))
 
-<<<<<<< HEAD
+    @skipCUDAIfNoMagma
+    @skipCPUIfNoLapack
+    @dtypes(torch.float, torch.double, torch.cfloat, torch.cdouble)
+    @dtypesIfCUDA(torch.float, torch.double)
+    @precisionOverride({torch.float: 1e-4, torch.cfloat: 1e-4})
+    def test_tensorsolve(self, device, dtype):
+        def run_test(a_shape, dims):
+            a = torch.randn(a_shape, dtype=dtype, device=device)
+            b = torch.randn(a_shape[:2], dtype=dtype, device=device)
+            result = torch.linalg.tensorsolve(a, b, dims=dims)
+            expected = np.linalg.tensorsolve(a.cpu().numpy(), b.cpu().numpy(), axes=dims)
+            self.assertEqual(result, expected)
+
+            # check the out= variant
+            out = torch.empty_like(result)
+            ans = torch.linalg.tensorsolve(a, b, dims=dims, out=out)
+            self.assertEqual(ans, out)
+            self.assertEqual(ans, result)
+
+        a_shapes = [(2, 3, 6), (3, 4, 4, 3)]
+        dims = [None, (0, 2)]
+        for a_shape, d in itertools.product(a_shapes, dims):
+            run_test(a_shape, d)
+
+    @skipCUDAIfNoMagma
+    @skipCPUIfNoLapack
+    @dtypes(torch.float, torch.double, torch.cfloat, torch.cdouble)
+    @dtypesIfCUDA(torch.float, torch.double)
+    def test_tensorsolve_empty(self, device, dtype):
+        # Check for empty inputs. NumPy does not work for these cases.
+        a = torch.empty(0, 0, 1, 2, 3, 0, dtype=dtype, device=device)
+        b = torch.empty(a.shape[:2], dtype=dtype, device=device)
+        x = torch.linalg.tensorsolve(a, b)
+        self.assertEqual(torch.tensordot(a, x, dims=len(x.shape)), b)
+
+    # TODO: once "solve_cuda" supports complex dtypes, they shall be added to above tests
+    @unittest.expectedFailure
+    @onlyCUDA
+    @skipCUDAIfNoMagma
+    @dtypes(torch.cfloat, torch.cdouble)
+    def test_tensorsolve_xfailed(self, device, dtype):
+        a_shape = (2, 3, 6)
+        a = torch.randn(a_shape, dtype=dtype, device=device)
+        b = torch.randn(a_shape[:2], dtype=dtype, device=device)
+        result = torch.linalg.tensorsolve(a, b)
+        expected = np.linalg.tensorsolve(a.cpu().numpy(), b.cpu().numpy())
+        self.assertEqual(result, expected)
+
+    @skipCUDAIfNoMagma
+    @skipCPUIfNoLapack
+    @dtypes(torch.float, torch.double, torch.cfloat, torch.cdouble)
+    @dtypesIfCUDA(torch.float, torch.double)
+    @precisionOverride({torch.float: 1e-4, torch.cfloat: 1e-4})
+    def test_tensorsolve_non_contiguous(self, device, dtype):
+        def run_test_permuted(a_shape, dims):
+            # check for permuted / transposed inputs
+            a = torch.randn(a_shape, dtype=dtype, device=device)
+            a = a.movedim((0, 2), (-2, -1))
+            self.assertFalse(a.is_contiguous())
+            b = torch.randn(a.shape[:2], dtype=dtype, device=device)
+            b = b.t()
+            self.assertFalse(b.is_contiguous())
+            result = torch.linalg.tensorsolve(a, b, dims=dims)
+            expected = np.linalg.tensorsolve(a.cpu().numpy(), b.cpu().numpy(), axes=dims)
+            self.assertEqual(result, expected)
+
+        def run_test_skipped_elements(a_shape, dims):
+            # check for inputs with skipped elements
+            a = torch.randn(a_shape, dtype=dtype, device=device)
+            a = a[::2]
+            self.assertFalse(a.is_contiguous())
+            b = torch.randn(a_shape[:2], dtype=dtype, device=device)
+            b = b[::2]
+            self.assertFalse(b.is_contiguous())
+            result = torch.linalg.tensorsolve(a, b, dims=dims)
+            expected = np.linalg.tensorsolve(a.cpu().numpy(), b.cpu().numpy(), axes=dims)
+            self.assertEqual(result, expected)
+
+            # check non-contiguous out
+            out = torch.empty(2 * result.shape[0], *result.shape[1:], dtype=dtype, device=device)[::2]
+            self.assertFalse(out.is_contiguous())
+            ans = torch.linalg.tensorsolve(a, b, dims=dims, out=out)
+            self.assertEqual(ans, out)
+            self.assertEqual(ans, result)
+
+        a_shapes = [(2, 3, 6), (3, 4, 4, 3)]
+        dims = [None, (0, 2)]
+        for a_shape, d in itertools.product(a_shapes, dims):
+            run_test_permuted(a_shape, d)
+
+        a_shapes = [(4, 3, 6), (6, 4, 4, 3)]
+        dims = [None, (0, 2)]
+        for a_shape, d in itertools.product(a_shapes, dims):
+            run_test_skipped_elements(a_shape, d)
+
+    @skipCUDAIfNoMagma
+    @skipCPUIfNoLapack
+    @dtypes(torch.float32)
+    def test_tensorsolve_errors_and_warnings(self, device, dtype):
+        # tensorsolve expects the input that can be reshaped to a square matrix
+        a = torch.eye(2 * 3 * 4).reshape((2 * 3, 4, 2, 3, 4))
+        b = torch.randn(8, 4)
+        self.assertTrue(np.prod(a.shape[2:]) != np.prod(b.shape))
+        with self.assertRaisesRegex(RuntimeError, r'Expected self to satisfy the requirement'):
+            torch.linalg.tensorsolve(a, b)
+
+        # if non-empty out tensor with wrong shape is passed a warning is given
+        out = torch.empty_like(a)
+        b = torch.randn(6, 4)
+        with warnings.catch_warnings(record=True) as w:
+            # Trigger warning
+            torch.linalg.tensorsolve(a, b, out=out)
+            # Check warning occurs
+            self.assertEqual(len(w), 1)
+            self.assertTrue("An output with one or more elements was resized" in str(w[-1].message))
+
+        # dtypes should match
+        out = torch.empty_like(a).to(torch.int)
+        with self.assertRaisesRegex(RuntimeError, "result dtype Int does not match self dtype"):
+            torch.linalg.tensorsolve(a, b, out=out)
+
     def test_einsum(self, device):
         def check(equation, *operands):
             ref = np.einsum(equation, *[operand.cpu().numpy() for operand in operands])
@@ -981,11 +1101,13 @@
         check('bik,k...j->i...j', torch.rand(5, 2, 3), torch.rand(3, 2))
         check('i...j, ij... -> ...ij', torch.rand(2, 3, 4), torch.rand(2, 4, 2, 3))
 
-        # torch.bilinear
-        l = torch.randn(5, 10, device=device)
-        r = torch.randn(5, 20, device=device)
+        # torch.bilinear with discontiguous tensors
+        l = torch.randn(10, 5, device=device).transpose(0, 1)
+        r = torch.randn(20, 5, device=device).transpose(0, 1)
         w = torch.randn(15, 10, 20, device=device)
         check("bn,anm,bm->ba", l, w, r)
+        # with strided tensors
+        check("bn,anm,bm->ba", l[:, ::2], w[:, ::2, ::2], r[:, ::2])
 
     def test_einsum_corner_cases(self, device):
         def check(equation, *operands, expected_output):
@@ -1053,128 +1175,6 @@
         check('aa', [y], r'subscript a is repeated for operand 0 but the sizes don\'t match, 3 != 2')
         check('a, ba', [x, y], r'operands do not broadcast with remapped shapes \[original->remapped\]: '
                                r'\[2\]->\[1, 2\] \[2, 3\]->\[2, 3\]')
-=======
-    @skipCUDAIfNoMagma
-    @skipCPUIfNoLapack
-    @dtypes(torch.float, torch.double, torch.cfloat, torch.cdouble)
-    @dtypesIfCUDA(torch.float, torch.double)
-    @precisionOverride({torch.float: 1e-4, torch.cfloat: 1e-4})
-    def test_tensorsolve(self, device, dtype):
-        def run_test(a_shape, dims):
-            a = torch.randn(a_shape, dtype=dtype, device=device)
-            b = torch.randn(a_shape[:2], dtype=dtype, device=device)
-            result = torch.linalg.tensorsolve(a, b, dims=dims)
-            expected = np.linalg.tensorsolve(a.cpu().numpy(), b.cpu().numpy(), axes=dims)
-            self.assertEqual(result, expected)
-
-            # check the out= variant
-            out = torch.empty_like(result)
-            ans = torch.linalg.tensorsolve(a, b, dims=dims, out=out)
-            self.assertEqual(ans, out)
-            self.assertEqual(ans, result)
-
-        a_shapes = [(2, 3, 6), (3, 4, 4, 3)]
-        dims = [None, (0, 2)]
-        for a_shape, d in itertools.product(a_shapes, dims):
-            run_test(a_shape, d)
-
-    @skipCUDAIfNoMagma
-    @skipCPUIfNoLapack
-    @dtypes(torch.float, torch.double, torch.cfloat, torch.cdouble)
-    @dtypesIfCUDA(torch.float, torch.double)
-    def test_tensorsolve_empty(self, device, dtype):
-        # Check for empty inputs. NumPy does not work for these cases.
-        a = torch.empty(0, 0, 1, 2, 3, 0, dtype=dtype, device=device)
-        b = torch.empty(a.shape[:2], dtype=dtype, device=device)
-        x = torch.linalg.tensorsolve(a, b)
-        self.assertEqual(torch.tensordot(a, x, dims=len(x.shape)), b)
-
-    # TODO: once "solve_cuda" supports complex dtypes, they shall be added to above tests
-    @unittest.expectedFailure
-    @onlyCUDA
-    @skipCUDAIfNoMagma
-    @dtypes(torch.cfloat, torch.cdouble)
-    def test_tensorsolve_xfailed(self, device, dtype):
-        a_shape = (2, 3, 6)
-        a = torch.randn(a_shape, dtype=dtype, device=device)
-        b = torch.randn(a_shape[:2], dtype=dtype, device=device)
-        result = torch.linalg.tensorsolve(a, b)
-        expected = np.linalg.tensorsolve(a.cpu().numpy(), b.cpu().numpy())
-        self.assertEqual(result, expected)
-
-    @skipCUDAIfNoMagma
-    @skipCPUIfNoLapack
-    @dtypes(torch.float, torch.double, torch.cfloat, torch.cdouble)
-    @dtypesIfCUDA(torch.float, torch.double)
-    @precisionOverride({torch.float: 1e-4, torch.cfloat: 1e-4})
-    def test_tensorsolve_non_contiguous(self, device, dtype):
-        def run_test_permuted(a_shape, dims):
-            # check for permuted / transposed inputs
-            a = torch.randn(a_shape, dtype=dtype, device=device)
-            a = a.movedim((0, 2), (-2, -1))
-            self.assertFalse(a.is_contiguous())
-            b = torch.randn(a.shape[:2], dtype=dtype, device=device)
-            b = b.t()
-            self.assertFalse(b.is_contiguous())
-            result = torch.linalg.tensorsolve(a, b, dims=dims)
-            expected = np.linalg.tensorsolve(a.cpu().numpy(), b.cpu().numpy(), axes=dims)
-            self.assertEqual(result, expected)
-
-        def run_test_skipped_elements(a_shape, dims):
-            # check for inputs with skipped elements
-            a = torch.randn(a_shape, dtype=dtype, device=device)
-            a = a[::2]
-            self.assertFalse(a.is_contiguous())
-            b = torch.randn(a_shape[:2], dtype=dtype, device=device)
-            b = b[::2]
-            self.assertFalse(b.is_contiguous())
-            result = torch.linalg.tensorsolve(a, b, dims=dims)
-            expected = np.linalg.tensorsolve(a.cpu().numpy(), b.cpu().numpy(), axes=dims)
-            self.assertEqual(result, expected)
-
-            # check non-contiguous out
-            out = torch.empty(2 * result.shape[0], *result.shape[1:], dtype=dtype, device=device)[::2]
-            self.assertFalse(out.is_contiguous())
-            ans = torch.linalg.tensorsolve(a, b, dims=dims, out=out)
-            self.assertEqual(ans, out)
-            self.assertEqual(ans, result)
-
-        a_shapes = [(2, 3, 6), (3, 4, 4, 3)]
-        dims = [None, (0, 2)]
-        for a_shape, d in itertools.product(a_shapes, dims):
-            run_test_permuted(a_shape, d)
-
-        a_shapes = [(4, 3, 6), (6, 4, 4, 3)]
-        dims = [None, (0, 2)]
-        for a_shape, d in itertools.product(a_shapes, dims):
-            run_test_skipped_elements(a_shape, d)
-
-    @skipCUDAIfNoMagma
-    @skipCPUIfNoLapack
-    @dtypes(torch.float32)
-    def test_tensorsolve_errors_and_warnings(self, device, dtype):
-        # tensorsolve expects the input that can be reshaped to a square matrix
-        a = torch.eye(2 * 3 * 4).reshape((2 * 3, 4, 2, 3, 4))
-        b = torch.randn(8, 4)
-        self.assertTrue(np.prod(a.shape[2:]) != np.prod(b.shape))
-        with self.assertRaisesRegex(RuntimeError, r'Expected self to satisfy the requirement'):
-            torch.linalg.tensorsolve(a, b)
-
-        # if non-empty out tensor with wrong shape is passed a warning is given
-        out = torch.empty_like(a)
-        b = torch.randn(6, 4)
-        with warnings.catch_warnings(record=True) as w:
-            # Trigger warning
-            torch.linalg.tensorsolve(a, b, out=out)
-            # Check warning occurs
-            self.assertEqual(len(w), 1)
-            self.assertTrue("An output with one or more elements was resized" in str(w[-1].message))
-
-        # dtypes should match
-        out = torch.empty_like(a).to(torch.int)
-        with self.assertRaisesRegex(RuntimeError, "result dtype Int does not match self dtype"):
-            torch.linalg.tensorsolve(a, b, out=out)
->>>>>>> 1ea14e30
 
 instantiate_device_type_tests(TestLinalg, globals())
 
