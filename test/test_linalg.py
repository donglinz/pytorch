import torch
import unittest
import itertools
import warnings
from math import inf, nan, isnan
from random import randrange

from torch.testing._internal.common_utils import \
    (TestCase, run_tests, TEST_NUMPY, IS_MACOS, IS_WINDOWS, TEST_WITH_ASAN, make_tensor)
from torch.testing._internal.common_device_type import \
    (instantiate_device_type_tests, dtypes, dtypesIfCUDA,
     onlyCUDA, onlyOnCPUAndCUDA, skipCUDAIfNoMagma, skipCPUIfNoLapack, precisionOverride)
from torch.testing._internal.jit_metaprogramming_utils import gen_script_fn_and_args
from torch.autograd import gradcheck

if TEST_NUMPY:
    import numpy as np

class TestLinalg(TestCase):
    exact_dtype = True

    # Tests torch.outer, and its alias, torch.ger, vs. NumPy
    @unittest.skipIf(not TEST_NUMPY, "NumPy not found")
    @precisionOverride({torch.bfloat16: 1e-1})
    @dtypes(*(torch.testing.get_all_dtypes()))
    def test_outer(self, device, dtype):
        def run_test_case(a, b):
            if dtype == torch.bfloat16:
                a_np = a.to(torch.double).cpu().numpy()
                b_np = b.to(torch.double).cpu().numpy()
            else:
                a_np = a.cpu().numpy()
                b_np = b.cpu().numpy()
            expected = np.outer(a_np, b_np)

            self.assertEqual(torch.outer(a, b), expected)
            self.assertEqual(torch.Tensor.outer(a, b), expected)

            self.assertEqual(torch.ger(a, b), expected)
            self.assertEqual(torch.Tensor.ger(a, b), expected)

            # test out variant
            out = torch.empty(a.size(0), b.size(0), device=device, dtype=dtype)
            torch.outer(a, b, out=out)
            self.assertEqual(out, expected)

            out = torch.empty(a.size(0), b.size(0), device=device, dtype=dtype)
            torch.ger(a, b, out=out)
            self.assertEqual(out, expected)

        a = torch.randn(50).to(device=device, dtype=dtype)
        b = torch.randn(50).to(device=device, dtype=dtype)
        run_test_case(a, b)

        # test 0 strided tensor
        zero_strided = torch.randn(1).to(device=device, dtype=dtype).expand(50)
        run_test_case(zero_strided, b)
        run_test_case(a, zero_strided)

    @unittest.skipIf(not TEST_NUMPY, "NumPy not found")
    @precisionOverride({torch.bfloat16: 1e-1})
    @dtypes(*(torch.testing.get_all_dtypes()))
    def test_addr(self, device, dtype):
        def run_test_case(m, a, b, beta=1, alpha=1):
            if dtype == torch.bfloat16:
                a_np = a.to(torch.double).cpu().numpy()
                b_np = b.to(torch.double).cpu().numpy()
                m_np = m.to(torch.double).cpu().numpy()
            else:
                a_np = a.cpu().numpy()
                b_np = b.cpu().numpy()
                m_np = m.cpu().numpy()

            if beta == 0:
                expected = alpha * np.outer(a_np, b_np)
            else:
                expected = beta * m_np + alpha * np.outer(a_np, b_np)

            self.assertEqual(torch.addr(m, a, b, beta=beta, alpha=alpha), expected)
            self.assertEqual(torch.Tensor.addr(m, a, b, beta=beta, alpha=alpha), expected)

            result_dtype = torch.addr(m, a, b, beta=beta, alpha=alpha).dtype
            out = torch.empty_like(m, dtype=result_dtype)
            torch.addr(m, a, b, beta=beta, alpha=alpha, out=out)
            self.assertEqual(out, expected)

        a = torch.randn(50).to(device=device, dtype=dtype)
        b = torch.randn(50).to(device=device, dtype=dtype)
        m = torch.randn(50, 50).to(device=device, dtype=dtype)

        # when beta is zero
        run_test_case(m, a, b, beta=0., alpha=2)

        # when beta is not zero
        run_test_case(m, a, b, beta=0.5, alpha=2)

        # test transpose
        m_transpose = torch.transpose(m, 0, 1)
        run_test_case(m_transpose, a, b, beta=0.5, alpha=2)

        # test 0 strided tensor
        zero_strided = torch.randn(1).to(device=device, dtype=dtype).expand(50)
        run_test_case(m, zero_strided, b, beta=0.5, alpha=2)

        # test scalar
        m_scalar = torch.tensor(1, device=device, dtype=dtype)
        run_test_case(m_scalar, a, b)

    @dtypes(*itertools.product(torch.testing.get_all_dtypes(),
                               torch.testing.get_all_dtypes()))
    def test_outer_type_promotion(self, device, dtypes):
        a = torch.randn(5).to(device=device, dtype=dtypes[0])
        b = torch.randn(5).to(device=device, dtype=dtypes[1])
        for op in (torch.outer, torch.Tensor.outer, torch.ger, torch.Tensor.ger):
            result = op(a, b)
            self.assertEqual(result.dtype, torch.result_type(a, b))

    @dtypes(*itertools.product(torch.testing.get_all_dtypes(),
                               torch.testing.get_all_dtypes()))
    def test_addr_type_promotion(self, device, dtypes):
        a = torch.randn(5).to(device=device, dtype=dtypes[0])
        b = torch.randn(5).to(device=device, dtype=dtypes[1])
        m = torch.randn(5, 5).to(device=device,
                                 dtype=torch.result_type(a, b))
        for op in (torch.addr, torch.Tensor.addr):
            # pass the integer 1 to the torch.result_type as both
            # the default values of alpha and beta are integers (alpha=1, beta=1)
            desired_dtype = torch.result_type(m, 1)
            result = op(m, a, b)
            self.assertEqual(result.dtype, desired_dtype)

            desired_dtype = torch.result_type(m, 2.)
            result = op(m, a, b, beta=0, alpha=2.)
            self.assertEqual(result.dtype, desired_dtype)

    # Tests migrated from test_torch.py
    # 1) test the shape of the result tensor when there is empty input tensor
    # 2) test the Runtime Exception when there is scalar input tensor
    def test_outer_ger_addr_legacy_tests(self, device):
        for size in ((0, 0), (0, 5), (5, 0)):
            a = torch.rand(size[0], device=device)
            b = torch.rand(size[1], device=device)

            self.assertEqual(torch.outer(a, b).shape, size)
            self.assertEqual(torch.ger(a, b).shape, size)

            m = torch.empty(size, device=device)
            self.assertEqual(torch.addr(m, a, b).shape, size)

        m = torch.randn(5, 6, device=device)
        a = torch.randn(5, device=device)
        b = torch.tensor(6, device=device)
        self.assertRaises(RuntimeError, lambda: torch.outer(a, b))
        self.assertRaises(RuntimeError, lambda: torch.outer(b, a))
        self.assertRaises(RuntimeError, lambda: torch.ger(a, b))
        self.assertRaises(RuntimeError, lambda: torch.ger(b, a))
        self.assertRaises(RuntimeError, lambda: torch.addr(m, a, b))
        self.assertRaises(RuntimeError, lambda: torch.addr(m, b, a))

    # Tests torch.det and its alias, torch.linalg.det, vs. NumPy
    @skipCUDAIfNoMagma
    @skipCPUIfNoLapack
    @unittest.skipIf(not TEST_NUMPY, "NumPy not found")
    @dtypes(torch.double, torch.cdouble)
    def test_det(self, device, dtype):
        tensors = (
            torch.randn((2, 2), device=device, dtype=dtype),
            torch.randn((129, 129), device=device, dtype=dtype),
            torch.randn((3, 52, 52), device=device, dtype=dtype),
            torch.randn((4, 2, 26, 26), device=device, dtype=dtype))


        ops = (torch.det, torch.Tensor.det,
               torch.linalg.det)
        for t in tensors:
            expected = np.linalg.det(t.cpu().numpy())
            for op in ops:
                actual = op(t)
                self.assertEqual(actual, expected)
                self.compare_with_numpy(op, np.linalg.det, t)

        # NOTE: det requires a 2D+ tensor
        t = torch.randn(1, device=device, dtype=dtype)
        with self.assertRaises(RuntimeError):
            op(t)

    @dtypes(torch.float32, torch.float64, torch.complex64, torch.complex128)
    def test_kron(self, device, dtype):

        def run_test_case(a_shape, b_shape):
            a = torch.rand(a_shape, dtype=dtype, device=device)
            b = torch.rand(b_shape, dtype=dtype, device=device)

            expected = np.kron(a.cpu().numpy(), b.cpu().numpy())
            result = torch.kron(a, b)
            self.assertEqual(result, expected)

            # check the out= variant
            out = torch.empty_like(result)
            ans = torch.kron(a, b, out=out)
            self.assertEqual(ans, out)
            self.assertEqual(ans, result)

        shapes = [(4,), (2, 2), (1, 2, 3), (1, 2, 3, 3)]
        for a_shape, b_shape in itertools.product(shapes, reversed(shapes)):
            run_test_case(a_shape, b_shape)

    @dtypes(torch.float32, torch.float64, torch.complex64, torch.complex128)
    def test_kron_non_contiguous(self, device, dtype):

        def run_test_transposed(a_shape, b_shape):
            # check for transposed case
            a = torch.rand(a_shape, dtype=dtype, device=device).transpose(-2, -1)
            b = torch.rand(b_shape, dtype=dtype, device=device).transpose(-2, -1)
            self.assertFalse(a.is_contiguous())
            self.assertFalse(b.is_contiguous())

            expected = np.kron(a.cpu().numpy(), b.cpu().numpy())
            result = torch.kron(a, b)
            self.assertEqual(result, expected)

            # check the out= variant
            out = torch.empty(result.transpose(-2, -1).shape, dtype=dtype, device=device).transpose(-2, -1)
            self.assertFalse(out.is_contiguous())
            ans = torch.kron(a, b, out=out)
            self.assertEqual(ans, out)
            self.assertEqual(ans, result)

        def run_test_skipped_elements(a_shape, b_shape):
            # check for transposed case
            a = torch.rand(2 * a_shape[0], *a_shape[1:], dtype=dtype, device=device)[::2]
            b = torch.rand(2 * b_shape[0], *b_shape[1:], dtype=dtype, device=device)[::2]
            self.assertFalse(a.is_contiguous())
            self.assertFalse(b.is_contiguous())

            expected = np.kron(a.cpu().numpy(), b.cpu().numpy())
            result = torch.kron(a, b)
            self.assertEqual(result, expected)

            # check the out= variant
            out = torch.empty(2 * result.shape[0], *result.shape[1:], dtype=dtype, device=device)[::2]
            self.assertFalse(out.is_contiguous())
            ans = torch.kron(a, b, out=out)
            self.assertEqual(ans, out)
            self.assertEqual(ans, result)

        shapes = [(2, 2), (2, 2, 3), (2, 2, 3, 3)]
        for a_shape, b_shape in itertools.product(shapes, reversed(shapes)):
            # run_test_transposed(a_shape, b_shape)
            run_test_skipped_elements(a_shape, b_shape)

    @dtypes(torch.float32, torch.float64, torch.complex64, torch.complex128)
    def test_kron_empty(self, device, dtype):

        def run_test_case(empty_shape):
            a = torch.eye(3, dtype=dtype, device=device)
            b = torch.empty(empty_shape, dtype=dtype, device=device)
            result = torch.kron(a, b)
            expected = np.kron(a.cpu().numpy(), b.cpu().numpy())
            self.assertEqual(result, expected)

            # NumPy doesn't work if the first argument is empty
            result = torch.kron(b, a)
            self.assertEqual(result.shape, expected.shape)

        empty_shapes = [(0,), (2, 0), (1, 0, 3)]
        for empty_shape in empty_shapes:
            run_test_case(empty_shape)

    @dtypes(torch.float32, torch.float64, torch.complex64, torch.complex128)
    def test_kron_errors_and_warnings(self, device, dtype):
        # if non-empty out tensor with wrong shape is passed a warning is given
        a = torch.eye(3, dtype=dtype, device=device)
        b = torch.ones((2, 2), dtype=dtype, device=device)
        out = torch.empty_like(a)
        with warnings.catch_warnings(record=True) as w:
            # Trigger warning
            torch.kron(a, b, out=out)
            # Check warning occurs
            self.assertEqual(len(w), 1)
            self.assertTrue("An output with one or more elements was resized" in str(w[-1].message))

        # dtypes should match
        out = torch.empty_like(a).to(torch.int)
        with self.assertRaisesRegex(RuntimeError, "result dtype Int does not match self dtype"):
            torch.kron(a, b, out=out)

    # This test confirms that torch.linalg.norm's dtype argument works
    # as expected, according to the function's documentation
    @skipCUDAIfNoMagma
    def test_norm_dtype(self, device):
        def run_test_case(input_size, ord, keepdim, from_dtype, to_dtype, compare_dtype):
            msg = (
                f'input_size={input_size}, ord={ord}, keepdim={keepdim}, '
                f'from_dtype={from_dtype}, to_dtype={to_dtype}')
            input = torch.randn(*input_size, dtype=from_dtype, device=device)
            result = torch.linalg.norm(input, ord, keepdim=keepdim, dtype=from_dtype)
            self.assertEqual(result.dtype, from_dtype, msg=msg)
            result_converted = torch.linalg.norm(input, ord, keepdim=keepdim, dtype=to_dtype)
            self.assertEqual(result_converted.dtype, to_dtype, msg=msg)
            self.assertEqual(result.to(compare_dtype), result_converted.to(compare_dtype), msg=msg)

            result_out_converted = torch.empty_like(result_converted)
            torch.linalg.norm(input, ord, keepdim=keepdim, dtype=to_dtype, out=result_out_converted)
            self.assertEqual(result_out_converted.dtype, to_dtype, msg=msg)
            self.assertEqual(result_converted, result_out_converted, msg=msg)

        ord_vector = [0, 1, -1, 2, -2, 3, -3, 4.5, -4.5, inf, -inf, None]
        ord_matrix = ['fro', 'nuc', 1, -1, 2, -2, inf, -inf, None]
        S = 10
        test_cases = [
            ((S, ), ord_vector),
            ((S, S), ord_matrix),
        ]
        for keepdim in [True, False]:
            for input_size, ord_settings in test_cases:
                for ord in ord_settings:
                    # float to double
                    run_test_case(input_size, ord, keepdim, torch.float, torch.double, torch.float)
                    # double to float
                    run_test_case(input_size, ord, keepdim, torch.double, torch.double, torch.float)

        # Make sure that setting dtype != out.dtype raises an error
        dtype_pairs = [
            (torch.float, torch.double),
            (torch.double, torch.float),
        ]
        for keepdim in [True, False]:
            for input_size, ord_settings in test_cases:
                for ord in ord_settings:
                    for dtype, out_dtype in dtype_pairs:
                        input = torch.rand(*input_size)
                        result = torch.Tensor().to(out_dtype)
                        with self.assertRaisesRegex(RuntimeError, r'provided dtype must match dtype of result'):
                            torch.linalg.norm(input, ord=ord, keepdim=keepdim, dtype=dtype, out=result)

    # This test compares torch.linalg.norm and numpy.linalg.norm to ensure that
    # their vector norm results match
    @unittest.skipIf(not TEST_NUMPY, "NumPy not found")
    @dtypes(torch.float, torch.double)
    def test_norm_vector(self, device, dtype):
        def run_test_case(input, p, dim, keepdim):
            result = torch.linalg.norm(input, ord, dim, keepdim)
            input_numpy = input.cpu().numpy()
            result_numpy = np.linalg.norm(input_numpy, ord, dim, keepdim)

            msg = f'input.size()={input.size()}, ord={ord}, dim={dim}, keepdim={keepdim}, dtype={dtype}'
            self.assertEqual(result, result_numpy, msg=msg)

            result_out = torch.empty_like(result)
            torch.linalg.norm(input, ord, dim, keepdim, out=result_out)
            self.assertEqual(result, result_out, msg=msg)

        ord_vector = [0, 1, -1, 2, -2, 3, -3, 4.5, -4.5, inf, -inf, None]
        S = 10
        test_cases = [
            # input size, p settings, dim
            ((S, ), ord_vector, None),
            ((S, ), ord_vector, 0),
            ((S, S, S), ord_vector, 0),
            ((S, S, S), ord_vector, 1),
            ((S, S, S), ord_vector, 2),
            ((S, S, S), ord_vector, -1),
            ((S, S, S), ord_vector, -2),
        ]
        L = 1_000_000
        if dtype == torch.double:
            test_cases.append(((L, ), ord_vector, None))
        for keepdim in [True, False]:
            for input_size, ord_settings, dim in test_cases:
                input = torch.randn(*input_size, dtype=dtype, device=device)
                for ord in ord_settings:
                    run_test_case(input, ord, dim, keepdim)

    # This test compares torch.linalg.norm and numpy.linalg.norm to ensure that
    # their matrix norm results match
    @skipCUDAIfNoMagma
    @unittest.skipIf(not TEST_NUMPY, "NumPy not found")
    @dtypes(torch.float, torch.double)
    def test_norm_matrix(self, device, dtype):
        def run_test_case(input, p, dim, keepdim):
            result = torch.linalg.norm(input, ord, dim, keepdim)
            input_numpy = input.cpu().numpy()
            result_numpy = np.linalg.norm(input_numpy, ord, dim, keepdim)

            msg = f'input.size()={input.size()}, ord={ord}, dim={dim}, keepdim={keepdim}, dtype={dtype}'
            self.assertEqual(result, result_numpy, msg=msg)

            result_out = torch.empty_like(result)
            torch.linalg.norm(input, ord, dim, keepdim, out=result_out)
            self.assertEqual(result, result_out, msg=msg)

        ord_matrix = [1, -1, 2, -2, inf, -inf, 'nuc', 'fro', None]
        S = 10
        test_cases = [
            # input size, p settings, dim
            ((S, S), ord_matrix, None),
            ((S, S), ord_matrix, (0, 1)),
            ((S, S), ord_matrix, (1, 0)),
            ((S, S, S, S), ord_matrix, (2, 0)),
            ((S, S, S, S), ord_matrix, (-1, -2)),
            ((S, S, S, S), ord_matrix, (-1, -3)),
            ((S, S, S, S), ord_matrix, (-3, 2)),
        ]
        L = 1_000
        if dtype == torch.double:
            test_cases.append(((L, L), ord_matrix, None))
        for keepdim in [True, False]:
            for input_size, ord_settings, dim in test_cases:
                input = torch.randn(*input_size, dtype=dtype, device=device)
                for ord in ord_settings:
                    run_test_case(input, ord, dim, keepdim)

    # Test autograd and jit functionality for linalg functions.
    # TODO: Once support for linalg functions is added to method_tests in common_methods_invocations.py,
    #       the `test_cases` entries below should be moved there. These entries are in a similar format,
    #       so they should work with minimal changes.
    @dtypes(torch.float, torch.double)
    def test_autograd_and_jit(self, device, dtype):
        torch.manual_seed(0)
        S = 10
        NO_ARGS = None  # NOTE: refer to common_methods_invocations.py if you need this feature
        test_cases = [
            # NOTE: Not all the features from common_methods_invocations.py are functional here, since this
            #       is only a temporary solution.
            # (
            #   method name,
            #   input size/constructing fn,
            #   args (tuple represents shape of a tensor arg),
            #   test variant name (will be used at test name suffix),    // optional
            #   (should_check_autodiff[bool], nonfusible_nodes, fusible_nodes) for autodiff, // optional
            #   indices for possible dim arg,                            // optional
            #   fn mapping output to part that should be gradcheck'ed,   // optional
            #   kwargs                                                   // optional
            # )
            ('norm', (S,), (), 'default_1d'),
            ('norm', (S, S), (), 'default_2d'),
            ('norm', (S, S, S), (), 'default_3d'),
            ('norm', (S,), (inf,), 'vector_inf'),
            ('norm', (S,), (3.5,), 'vector_3_5'),
            ('norm', (S,), (0.5,), 'vector_0_5'),
            ('norm', (S,), (2,), 'vector_2'),
            ('norm', (S,), (1,), 'vector_1'),
            ('norm', (S,), (0,), 'vector_0'),
            ('norm', (S,), (-inf,), 'vector_neg_inf'),
            ('norm', (S,), (-3.5,), 'vector_neg_3_5'),
            ('norm', (S,), (-0.5,), 'vector_neg_0_5'),
            ('norm', (S,), (2,), 'vector_neg_2'),
            ('norm', (S,), (1,), 'vector_neg_1'),
            ('norm', (S, S), (inf,), 'matrix_inf'),
            ('norm', (S, S), (2,), 'matrix_2', (), NO_ARGS, [skipCPUIfNoLapack, skipCUDAIfNoMagma]),
            ('norm', (S, S), (1,), 'matrix_1'),
            ('norm', (S, S), (-inf,), 'matrix_neg_inf'),
            ('norm', (S, S), (-2,), 'matrix_neg_2', (), NO_ARGS, [skipCPUIfNoLapack, skipCUDAIfNoMagma]),
            ('norm', (S, S), (-1,), 'matrix_neg_1'),
            ('norm', (S, S), ('fro',), 'fro'),
            ('norm', (S, S), ('fro', [0, 1]), 'fro_dim'),
            ('norm', (S, S), ('nuc',), 'nuc', (), NO_ARGS, [skipCPUIfNoLapack, skipCUDAIfNoMagma]),
            ('norm', (S, S), ('nuc', [0, 1]), 'nuc_dim', (), NO_ARGS, [skipCPUIfNoLapack, skipCUDAIfNoMagma]),
        ]
        for test_case in test_cases:
            func_name = test_case[0]
            func = getattr(torch.linalg, func_name)
            input_size = test_case[1]
            args = list(test_case[2])
            test_case_name = test_case[3] if len(test_case) >= 4 else None
            mapping_funcs = list(test_case[6]) if len(test_case) >= 7 else None

            # Skip a test if a decorator tells us to
            if mapping_funcs is not None:
                def decorated_func(self, device, dtype):
                    pass
                for mapping_func in mapping_funcs:
                    decorated_func = mapping_func(decorated_func)
                try:
                    decorated_func(self, device, dtype)
                except unittest.SkipTest:
                    continue

            msg = f'function name: {func_name}, case name: {test_case_name}'

            # Test JIT
            input = torch.randn(*input_size, dtype=dtype, device=device)
            input_script = input.clone().detach()
            script_method, tensors = gen_script_fn_and_args("linalg.norm", "functional", input_script, *args)
            self.assertEqual(
                func(input, *args),
                script_method(input_script),
                msg=msg)

            # Test autograd
            # gradcheck is only designed to work with torch.double inputs
            if dtype == torch.double:
                input = torch.randn(*input_size, dtype=dtype, device=device, requires_grad=True)

                def run_func(input):
                    return func(input, *args)
                self.assertTrue(gradcheck(run_func, input), msg=msg)

    # This test calls torch.linalg.norm and numpy.linalg.norm with illegal arguments
    # to ensure that they both throw errors
    @unittest.skipIf(not TEST_NUMPY, "NumPy not found")
    @dtypes(torch.float, torch.double)
    def test_norm_errors(self, device, dtype):
        def run_error_test_case(input, ord, dim, keepdim, error_type, error_regex):
            test_case_info = (
                f'test case input.size()={input.size()}, ord={ord}, dim={dim}, '
                f'keepdim={keepdim}, dtype={dtype}')

            with self.assertRaisesRegex(error_type, error_regex, msg=test_case_info):
                torch.linalg.norm(input, ord, dim, keepdim)

            input_numpy = input.cpu().numpy()

            msg = f'numpy does not raise error but pytorch does, for case "{test_case_info}"'
            with self.assertRaises(Exception, msg=test_case_info):
                np.linalg.norm(input_numpy, ord, dim, keepdim)

        S = 10
        error_test_cases = [
            # input size, p settings, dim, error type, error regex
            ((S, ), ['fro'], None, RuntimeError, r'order "fro" can only be used if either len\(dim\) == 2'),
            ((S, ), ['nuc'], None, RuntimeError, r'order "nuc" can only be used if either len\(dim\) == 2'),
            ((S, S), [3.5], None, RuntimeError, r'Order 3.5 not supported for matrix norm'),
            ((S, S), [0], None, RuntimeError, r'Order 0 not supported for matrix norm'),
            ((S, S), ['nuc'], 0, RuntimeError, r'order "nuc" can only be used if either len\(dim\) == 2'),
            ((S, S), ['fro'], 0, RuntimeError, r'order "fro" can only be used if either len\(dim\) == 2'),
            ((S, S), ['nuc'], (0, 0), RuntimeError, r'duplicate or invalid dimensions'),
            ((S, S), ['fro', 0], (0, 0), RuntimeError, r'Expected dims to be different'),
            ((S, S), ['fro', 'nuc', 0], (0, 4), IndexError, r'Dimension out of range'),
            ((S, ), [0], (4, ), IndexError, r'Dimension out of range'),
            ((S, ), [None], (0, 0), RuntimeError, r'Expected dims to be different, got this instead'),
            ((S, S, S), [1], (0, 1, 2), RuntimeError, r"'dim' must specify 1 or 2 dimensions"),
            ((S, S, S), [1], None, RuntimeError, r"'dim' must specify 1 or 2 dimensions"),
            ((S, S), ['garbage'], (0, 1), RuntimeError, r'Invalid norm order: garbage'),
        ]
        for keepdim in [True, False]:
            for input_size, ord_settings, dim, error_type, error_regex in error_test_cases:
                input = torch.randn(*input_size, dtype=dtype, device=device)
                for ord in ord_settings:
                    run_error_test_case(input, ord, dim, keepdim, error_type, error_regex)

    # Test complex number inputs for linalg.norm. Some cases are not supported yet, so
    # this test also verifies that those cases raise an error.
    @skipCUDAIfNoMagma
    @skipCPUIfNoLapack
    @unittest.skipIf(not TEST_NUMPY, "Numpy not found")
    @dtypes(torch.cfloat, torch.cdouble)
    def test_norm_complex(self, device, dtype):
        def gen_error_message(input_size, ord, keepdim, dim=None):
            return "complex norm failed for input size %s, ord=%s, keepdim=%s, dim=%s" % (
                input_size, ord, keepdim, dim)

        if self.device_type == 'cpu':
            supported_vector_ords = [0, 1, 3, inf, -1, -2, -3, -inf]
            supported_matrix_ords = ['nuc', 1, 2, inf, -1, -2, -inf]
            unsupported_vector_ords = [
                (2, r'norm with p=2 not supported for complex tensors'),
                (None, r'norm with p=2 not supported for complex tensors'),
            ]
            unsupported_matrix_ords = [
                ('fro', r'frobenius norm not supported for complex tensors'),
                (None, r'norm with p=2 not supported for complex tensors'),
            ]

        elif self.device_type == 'cuda':
            supported_vector_ords = [inf, -inf]
            supported_matrix_ords = [1, inf, -1, -inf]
            unsupported_vector_ords = [
                (0, r'norm_cuda" not implemented for \'Complex'),
                (1, r'norm_cuda" not implemented for \'Complex'),
                (2, r'norm with p=2 not supported for complex tensors'),
                (-1, r'norm_cuda" not implemented for \'Complex'),
                (-2, r'norm_cuda" not implemented for \'Complex'),
                (None, r'norm with p=2 not supported for complex tensors'),
            ]
            unsupported_matrix_ords = [
                (None, r'norm with p=2 not supported for complex tensors'),
                ('fro', r'frobenius norm not supported for complex tensors'),
            ]

        # Test supported ords
        for keepdim in [False, True]:
            # vector norm
            x = torch.randn(25, device=device, dtype=dtype)
            xn = x.cpu().numpy()
            for ord in supported_vector_ords:
                res = torch.linalg.norm(x, ord, keepdim=keepdim).cpu()
                expected = np.linalg.norm(xn, ord, keepdims=keepdim)
                msg = gen_error_message(x.size(), ord, keepdim)
                self.assertEqual(res.shape, expected.shape, msg=msg)
                self.assertEqual(res, expected, msg=msg)

            # matrix norm
            x = torch.randn(25, 25, device=device, dtype=dtype)
            xn = x.cpu().numpy()
            for ord in supported_matrix_ords:
                # TODO: Need to fix abort when nuclear norm is given cdouble input:
                #       "double free or corruption (!prev) Aborted (core dumped)"
                if ord == 'nuc' and dtype == torch.cdouble:
                    continue
                res = torch.linalg.norm(x, ord, keepdim=keepdim).cpu()
                expected = np.linalg.norm(xn, ord, keepdims=keepdim)
                msg = gen_error_message(x.size(), ord, keepdim)
                self.assertEqual(res.shape, expected.shape, msg=msg)
                self.assertEqual(res, expected, msg=msg)

        # Test unsupported ords
        # vector norm
        x = torch.randn(25, device=device, dtype=dtype)
        for ord, error_msg in unsupported_vector_ords:
            with self.assertRaisesRegex(RuntimeError, error_msg):
                torch.linalg.norm(x, ord)

        # matrix norm
        x = torch.randn(25, 25, device=device, dtype=dtype)
        for ord, error_msg in unsupported_matrix_ords:
            with self.assertRaisesRegex(RuntimeError, error_msg):
                torch.linalg.norm(x, ord)

    # Test that linal.norm gives the same result as numpy when inputs
    # contain extreme values (inf, -inf, nan)
    @unittest.skipIf(IS_WINDOWS, "Skipped on Windows!")
    @unittest.skipIf(IS_MACOS, "Skipped on MacOS!")
    @skipCUDAIfNoMagma
    @skipCPUIfNoLapack
    @unittest.skipIf(not TEST_NUMPY, "Numpy not found")
    def test_norm_extreme_values(self, device):
        vector_ords = [0, 1, 2, 3, inf, -1, -2, -3, -inf]
        matrix_ords = ['fro', 'nuc', 1, 2, inf, -1, -2, -inf]
        vectors = []
        matrices = []
        for pair in itertools.product([inf, -inf, 0.0, nan, 1.0], repeat=2):
            vectors.append(list(pair))
            matrices.append([[pair[0], pair[1]]])
            matrices.append([[pair[0]], [pair[1]]])
        for vector in vectors:
            x = torch.tensor(vector).to(device)
            x_n = x.cpu().numpy()
            for ord in vector_ords:
                msg = f'ord={ord}, vector={vector}'
                result = torch.linalg.norm(x, ord=ord)
                result_n = np.linalg.norm(x_n, ord=ord)
                self.assertEqual(result, result_n, msg=msg)

        # TODO: Remove this function once the broken cases are fixed
        def is_broken_matrix_norm_case(ord, x):
            if self.device_type == 'cuda':
                if x.size() == torch.Size([1, 2]):
                    if ord in ['nuc', 2, -2] and isnan(x[0][0]) and x[0][1] == 1:
                        # These cases are broken because of an issue with svd
                        # https://github.com/pytorch/pytorch/issues/43567
                        return True
            return False

        for matrix in matrices:
            x = torch.tensor(matrix).to(device)
            x_n = x.cpu().numpy()
            for ord in matrix_ords:
                msg = f'ord={ord}, matrix={matrix}'
                result = torch.linalg.norm(x, ord=ord)
                result_n = np.linalg.norm(x_n, ord=ord)

                if is_broken_matrix_norm_case(ord, x):
                    continue
                else:
                    self.assertEqual(result, result_n, msg=msg)

    # Test degenerate shape results match numpy for linalg.norm vector norms
    @skipCUDAIfNoMagma
    @skipCPUIfNoLapack
    @unittest.skipIf(TEST_WITH_ASAN, "Skipped on ASAN since it checks for undefined behavior.")
    @dtypes(torch.float, torch.double, torch.cfloat, torch.cdouble)
    def test_norm_vector_degenerate_shapes(self, device, dtype):
        def run_test_case(input, ord, dim, keepdim, should_error):
            msg = f'input.size()={input.size()}, ord={ord}, dim={dim}, keepdim={keepdim}, dtype={dtype}'
            input_numpy = input.cpu().numpy()
            if should_error:
                with self.assertRaises(ValueError):
                    np.linalg.norm(input_numpy, ord, dim, keepdim)
                with self.assertRaises(RuntimeError):
                    torch.linalg.norm(input, ord, dim, keepdim)
            else:
                if dtype in [torch.cfloat, torch.cdouble] and ord in [2, None]:
                    # TODO: Once these ord values have support for complex numbers,
                    #       remove this error test case
                    with self.assertRaises(RuntimeError):
                        torch.linalg.norm(input, ord, dim, keepdim)
                    return
                result_numpy = np.linalg.norm(input_numpy, ord, dim, keepdim)
                result = torch.linalg.norm(input, ord, dim, keepdim)
                self.assertEqual(result, result_numpy, msg=msg)

        ord_vector = [0, 0.5, 1, 2, 3, inf, -0.5, -1, -2, -3, -inf, None]
        S = 10
        test_cases = [
            # input size, p settings that cause error, dim
            ((0, ), [inf, -inf], None),
            ((0, S), [inf, -inf], 0),
            ((0, S), [], 1),
            ((S, 0), [], 0),
            ((S, 0), [inf, -inf], 1),
        ]
        for keepdim in [True, False]:
            for input_size, error_ords, dim in test_cases:
                input = torch.randn(*input_size, dtype=dtype, device=device)
                for ord in ord_vector:
                    run_test_case(input, ord, dim, keepdim, ord in error_ords)

    # Test degenerate shape results match numpy for linalg.norm matrix norms
    @skipCUDAIfNoMagma
    @skipCPUIfNoLapack
    @unittest.skipIf(not TEST_NUMPY, "Numpy not found")
    @dtypes(torch.float, torch.double, torch.cfloat, torch.cdouble)
    def test_norm_matrix_degenerate_shapes(self, device, dtype):
        def run_test_case(input, ord, dim, keepdim, should_error):
            if dtype in [torch.cfloat, torch.cdouble] and ord in ['fro', None]:
                # TODO: Once these ord values have support for complex numbers,
                #       remove this error test case
                with self.assertRaises(RuntimeError):
                    torch.linalg.norm(input, ord, dim, keepdim)
                return
            msg = f'input.size()={input.size()}, ord={ord}, dim={dim}, keepdim={keepdim}, dtype={dtype}'
            input_numpy = input.cpu().numpy()
            if should_error:
                with self.assertRaises(ValueError):
                    np.linalg.norm(input_numpy, ord, dim, keepdim)
                with self.assertRaises(RuntimeError):
                    torch.linalg.norm(input, ord, dim, keepdim)
            else:
                result_numpy = np.linalg.norm(input_numpy, ord, dim, keepdim)
                result = torch.linalg.norm(input, ord, dim, keepdim)
                self.assertEqual(result, result_numpy, msg=msg)

        ord_matrix = ['fro', 'nuc', 1, 2, inf, -1, -2, -inf, None]
        S = 10
        test_cases = [
            # input size, p settings that cause error, dim
            ((0, 0), [1, 2, inf, -1, -2, -inf], None),
            ((0, S), [2, inf, -2, -inf], None),
            ((S, 0), [1, 2, -1, -2], None),
            ((S, S, 0), [], (0, 1)),
            ((1, S, 0), [], (0, 1)),
            ((0, 0, S), [1, 2, inf, -1, -2, -inf], (0, 1)),
            ((0, 0, S), [1, 2, inf, -1, -2, -inf], (1, 0)),
        ]
        for keepdim in [True, False]:
            for input_size, error_ords, dim in test_cases:
                input = torch.randn(*input_size, dtype=dtype, device=device)
                for ord in ord_matrix:
                    run_test_case(input, ord, dim, keepdim, ord in error_ords)

    def test_norm_fastpaths(self, device):
        x = torch.randn(3, 5, device=device)

        # slow path
        result = torch.linalg.norm(x, 4.5, 1)
        expected = torch.pow(x.abs().pow(4.5).sum(1), 1.0 / 4.5)
        self.assertEqual(result, expected)

        # fast 0-norm
        result = torch.linalg.norm(x, 0, 1)
        expected = (x != 0).type_as(x).sum(1)
        self.assertEqual(result, expected)

        # fast 1-norm
        result = torch.linalg.norm(x, 1, 1)
        expected = x.abs().sum(1)
        self.assertEqual(result, expected)

        # fast 2-norm
        result = torch.linalg.norm(x, 2, 1)
        expected = torch.sqrt(x.pow(2).sum(1))
        self.assertEqual(result, expected)

        # fast 3-norm
        result = torch.linalg.norm(x, 3, 1)
        expected = torch.pow(x.pow(3).abs().sum(1), 1.0 / 3.0)
        self.assertEqual(result, expected)

    @skipCUDAIfNoMagma
    @skipCPUIfNoLapack
    @unittest.skipIf(not TEST_NUMPY, "Numpy not found")
    def test_norm_old(self, device):
        def gen_error_message(input_size, p, keepdim, dim=None):
            return "norm failed for input size %s, p=%s, keepdim=%s, dim=%s" % (
                input_size, p, keepdim, dim)

        for keepdim in [False, True]:
            # full reduction
            x = torch.randn(25, device=device)
            xn = x.cpu().numpy()
            for p in [0, 1, 2, 3, 4, inf, -inf, -1, -2, -3, 1.5]:
                res = x.norm(p, keepdim=keepdim).cpu()
                expected = np.linalg.norm(xn, p, keepdims=keepdim)
                self.assertEqual(res, expected, atol=1e-5, rtol=0, msg=gen_error_message(x.size(), p, keepdim))

            # one dimension
            x = torch.randn(25, 25, device=device)
            xn = x.cpu().numpy()
            for p in [0, 1, 2, 3, 4, inf, -inf, -1, -2, -3]:
                dim = 1
                res = x.norm(p, dim, keepdim=keepdim).cpu()
                expected = np.linalg.norm(xn, p, dim, keepdims=keepdim)
                msg = gen_error_message(x.size(), p, keepdim, dim)
                self.assertEqual(res.shape, expected.shape, msg=msg)
                self.assertEqual(res, expected, msg=msg)

            # matrix norm
            for p in ['fro', 'nuc']:
                res = x.norm(p, keepdim=keepdim).cpu()
                expected = np.linalg.norm(xn, p, keepdims=keepdim)
                msg = gen_error_message(x.size(), p, keepdim)
                self.assertEqual(res.shape, expected.shape, msg=msg)
                self.assertEqual(res, expected, msg=msg)

            # zero dimensions
            x = torch.randn((), device=device)
            xn = x.cpu().numpy()
            res = x.norm(keepdim=keepdim).cpu()
            expected = np.linalg.norm(xn, keepdims=keepdim)
            msg = gen_error_message(x.size(), None, keepdim)
            self.assertEqual(res.shape, expected.shape, msg=msg)
            self.assertEqual(res, expected, msg=msg)

            # larger tensor sanity check
            self.assertEqual(
                2 * torch.norm(torch.ones(10000), keepdim=keepdim),
                torch.norm(torch.ones(40000), keepdim=keepdim))

            # matrix norm with non-square >2-D tensors, all combinations of reduction dims
            x = torch.randn(5, 6, 7, 8, device=device)
            xn = x.cpu().numpy()
            for p in ['fro', 'nuc']:
                for dim in itertools.product(*[list(range(4))] * 2):
                    if dim[0] == dim[1]:
                        continue
                    res = x.norm(p=p, dim=dim, keepdim=keepdim).cpu()
                    expected = np.linalg.norm(xn, ord=p, axis=dim, keepdims=keepdim)
                    msg = gen_error_message(x.size(), p, keepdim, dim)
                    self.assertEqual(res.shape, expected.shape, msg=msg)
                    self.assertEqual(res, expected, msg=msg)

    @skipCUDAIfNoMagma
    @skipCPUIfNoLapack
    @unittest.skipIf(not TEST_NUMPY, "Numpy not found")
    def test_norm_complex_old(self, device):
        def gen_error_message(input_size, p, keepdim, dim=None):
            return "complex norm failed for input size %s, p=%s, keepdim=%s, dim=%s" % (
                input_size, p, keepdim, dim)

        if device == 'cpu':
            for keepdim in [False, True]:
                # vector norm
                x = torch.randn(25, device=device) + 1j * torch.randn(25, device=device)
                xn = x.cpu().numpy()
                for p in [0, 1, 3, inf, -1, -2, -3, -inf]:
                    res = x.norm(p, keepdim=keepdim).cpu()
                    expected = np.linalg.norm(xn, p, keepdims=keepdim)
                    msg = gen_error_message(x.size(), p, keepdim)
                    self.assertEqual(res.shape, expected.shape, msg=msg)
                    self.assertEqual(res, expected, msg=msg)

                # matrix norm
                x = torch.randn(25, 25, device=device) + 1j * torch.randn(25, 25, device=device)
                xn = x.cpu().numpy()
                for p in ['nuc']:
                    res = x.norm(p, keepdim=keepdim).cpu()
                    expected = np.linalg.norm(xn, p, keepdims=keepdim)
                    msg = gen_error_message(x.size(), p, keepdim)
                    self.assertEqual(res.shape, expected.shape, msg=msg)
                    self.assertEqual(res, expected, msg=msg)

            # TODO: remove error test and add functionality test above when 2-norm support is added
            with self.assertRaisesRegex(RuntimeError, r'norm with p=2 not supported for complex tensors'):
                x = torch.randn(2, device=device, dtype=torch.complex64).norm(p=2)

            # TODO: remove error test and add functionality test above when frobenius support is added
            with self.assertRaisesRegex(RuntimeError, r'frobenius norm not supported for complex tensors'):
                x = torch.randn(2, 2, device=device, dtype=torch.complex64).norm(p='fro')

        elif device == 'cuda':
            with self.assertRaisesRegex(RuntimeError, r'"norm_cuda" not implemented for \'ComplexFloat\''):
                (1j * torch.randn(25)).norm()

    # Ensure torch.norm with p='fro' and p=2 give the same results for mutually supported input combinations
    @dtypes(torch.float)
    def test_norm_fro_2_equivalence_old(self, device, dtype):
        input_sizes = [
            (0,),
            (10,),
            (0, 0),
            (4, 30),
            (0, 45),
            (100, 0),
            (45, 10, 23),
            (0, 23, 59),
            (23, 0, 37),
            (34, 58, 0),
            (0, 0, 348),
            (0, 3434, 0),
            (0, 0, 0),
            (5, 3, 8, 1, 3, 5)]

        for input_size in input_sizes:
            a = make_tensor(input_size, device, dtype, low=-9, high=9)

            # Try full reduction
            dim_settings = [None]

            # Try all possible 1-D reductions
            dim_settings += list(range(-a.dim(), a.dim()))

            def wrap_dim(dim, ndims):
                assert (dim < ndims) and (dim >= -ndims)
                if dim >= 0:
                    return dim
                else:
                    return dim + ndims

            # Try all possible 2-D reductions
            dim_settings += [
                (d0, d1) for d0, d1 in itertools.combinations(range(-a.dim(), a.dim()), 2)
                if wrap_dim(d0, a.dim()) != wrap_dim(d1, a.dim())]

            for dim in dim_settings:
                for keepdim in [True, False]:
                    a_norm_2 = torch.norm(a, p=2, dim=dim, keepdim=keepdim)
                    a_norm_fro = torch.norm(a, p='fro', dim=dim, keepdim=keepdim)
                    self.assertEqual(a_norm_fro, a_norm_2)

    @skipCUDAIfNoMagma
    @unittest.skipIf(not TEST_NUMPY, "Numpy not found")
    def test_nuclear_norm_axes_small_brute_force_old(self, device):
        def check_single_nuclear_norm(x, axes):
            if self.device_type != 'cpu' and randrange(100) < 95:
                return  # too many cpu <==> device copies

            a = np.array(x.cpu(), copy=False)
            expected = np.linalg.norm(a, "nuc", axis=axes)

            ans = torch.norm(x, "nuc", dim=axes)
            self.assertTrue(ans.is_contiguous())
            self.assertEqual(ans.shape, expected.shape)
            self.assertEqual(ans.cpu(), expected, rtol=1e-02, atol=1e-03, equal_nan=True)

            out = torch.zeros(expected.shape, dtype=x.dtype, device=x.device)
            ans = torch.norm(x, "nuc", dim=axes, out=out)
            self.assertIs(ans, out)
            self.assertTrue(ans.is_contiguous())
            self.assertEqual(ans.shape, expected.shape)
            self.assertEqual(ans.cpu(), expected, rtol=1e-02, atol=1e-03, equal_nan=True)

        for n in range(1, 3):
            for m in range(1, 3):
                for axes in itertools.permutations([0, 1], 2):
                    # 2d, inner dimensions C
                    x = torch.randn(n, m, device=device)
                    check_single_nuclear_norm(x, axes)

                    # 2d, inner dimensions Fortran
                    x = torch.randn(m, n, device=device).transpose(-1, -2)
                    check_single_nuclear_norm(x, axes)

                    # 2d, inner dimensions non-contiguous
                    x = torch.randn(n, 2 * m, device=device)[:, ::2]
                    check_single_nuclear_norm(x, axes)

                    # 2d, all dimensions non-contiguous
                    x = torch.randn(7 * n, 2 * m, device=device)[::7, ::2]
                    check_single_nuclear_norm(x, axes)

                for o in range(1, 3):
                    for axes in itertools.permutations([0, 1, 2], 2):
                        # 3d, inner dimensions C
                        x = torch.randn(o, n, m, device=device)
                        check_single_nuclear_norm(x, axes)

                        # 3d, inner dimensions Fortran
                        x = torch.randn(o, m, n, device=device).transpose(-1, -2)
                        check_single_nuclear_norm(x, axes)

                        # 3d, inner dimensions non-contiguous
                        x = torch.randn(o, n, 2 * m, device=device)[:, :, ::2]
                        check_single_nuclear_norm(x, axes)

                        # 3d, all dimensions non-contiguous
                        x = torch.randn(7 * o, 5 * n, 2 * m, device=device)[::7, ::5, ::2]
                        check_single_nuclear_norm(x, axes)

                    for r in range(1, 3):
                        for axes in itertools.permutations([0, 1, 2, 3], 2):
                            # 4d, inner dimensions C
                            x = torch.randn(r, o, n, m, device=device)
                            check_single_nuclear_norm(x, axes)

                            # 4d, inner dimensions Fortran
                            x = torch.randn(r, o, n, m, device=device).transpose(-1, -2)
                            check_single_nuclear_norm(x, axes)

                            # 4d, inner dimensions non-contiguous
                            x = torch.randn(r, o, n, 2 * m, device=device)[:, :, :, ::2]
                            check_single_nuclear_norm(x, axes)

                            # 4d, all dimensions non-contiguous
                            x = torch.randn(7 * r, 5 * o, 11 * n, 2 * m, device=device)[::7, ::5, ::11, ::2]
                            check_single_nuclear_norm(x, axes)

    @skipCUDAIfNoMagma
    def test_nuclear_norm_exceptions_old(self, device):
        for lst in [], [1], [1, 2]:
            x = torch.tensor(lst, dtype=torch.double, device=device)
            for axes in (), (0,):
                self.assertRaises(RuntimeError, torch.norm, x, "nuc", axes)
            self.assertRaises(IndexError, torch.norm, x, "nuc", (0, 1))

        x = torch.tensor([[0, 1, 2], [3, 4, 5]], dtype=torch.double, device=device)
        self.assertRaisesRegex(RuntimeError, "duplicate or invalid", torch.norm, x, "nuc", (0, 0))
        self.assertRaisesRegex(IndexError, "Dimension out of range", torch.norm, x, "nuc", (0, 2))

    @skipCUDAIfNoMagma
    @skipCPUIfNoLapack
    @dtypes(torch.float, torch.double, torch.cfloat, torch.cdouble)
    @dtypesIfCUDA(torch.float, torch.double)
    @precisionOverride({torch.float: 1e-4, torch.cfloat: 1e-4})
    def test_tensorsolve(self, device, dtype):
        def run_test(a_shape, dims):
            a = torch.randn(a_shape, dtype=dtype, device=device)
            b = torch.randn(a_shape[:2], dtype=dtype, device=device)
            result = torch.linalg.tensorsolve(a, b, dims=dims)
            expected = np.linalg.tensorsolve(a.cpu().numpy(), b.cpu().numpy(), axes=dims)
            self.assertEqual(result, expected)

            # check the out= variant
            out = torch.empty_like(result)
            ans = torch.linalg.tensorsolve(a, b, dims=dims, out=out)
            self.assertEqual(ans, out)
            self.assertEqual(ans, result)

        a_shapes = [(2, 3, 6), (3, 4, 4, 3)]
        dims = [None, (0, 2)]
        for a_shape, d in itertools.product(a_shapes, dims):
            run_test(a_shape, d)

    @skipCUDAIfNoMagma
    @skipCPUIfNoLapack
    @dtypes(torch.float, torch.double, torch.cfloat, torch.cdouble)
    @dtypesIfCUDA(torch.float, torch.double)
    def test_tensorsolve_empty(self, device, dtype):
        # Check for empty inputs. NumPy does not work for these cases.
        a = torch.empty(0, 0, 1, 2, 3, 0, dtype=dtype, device=device)
        b = torch.empty(a.shape[:2], dtype=dtype, device=device)
        x = torch.linalg.tensorsolve(a, b)
        self.assertEqual(torch.tensordot(a, x, dims=len(x.shape)), b)

    # TODO: once "solve_cuda" supports complex dtypes, they shall be added to above tests
    @unittest.expectedFailure
    @onlyCUDA
    @skipCUDAIfNoMagma
    @dtypes(torch.cfloat, torch.cdouble)
    def test_tensorsolve_xfailed(self, device, dtype):
        a_shape = (2, 3, 6)
        a = torch.randn(a_shape, dtype=dtype, device=device)
        b = torch.randn(a_shape[:2], dtype=dtype, device=device)
        result = torch.linalg.tensorsolve(a, b)
        expected = np.linalg.tensorsolve(a.cpu().numpy(), b.cpu().numpy())
        self.assertEqual(result, expected)

    @skipCUDAIfNoMagma
    @skipCPUIfNoLapack
    @dtypes(torch.float, torch.double, torch.cfloat, torch.cdouble)
    @dtypesIfCUDA(torch.float, torch.double)
    @precisionOverride({torch.float: 1e-4, torch.cfloat: 1e-4})
    def test_tensorsolve_non_contiguous(self, device, dtype):
        def run_test_permuted(a_shape, dims):
            # check for permuted / transposed inputs
            a = torch.randn(a_shape, dtype=dtype, device=device)
            a = a.movedim((0, 2), (-2, -1))
            self.assertFalse(a.is_contiguous())
            b = torch.randn(a.shape[:2], dtype=dtype, device=device)
            b = b.t()
            self.assertFalse(b.is_contiguous())
            result = torch.linalg.tensorsolve(a, b, dims=dims)
            expected = np.linalg.tensorsolve(a.cpu().numpy(), b.cpu().numpy(), axes=dims)
            self.assertEqual(result, expected)

        def run_test_skipped_elements(a_shape, dims):
            # check for inputs with skipped elements
            a = torch.randn(a_shape, dtype=dtype, device=device)
            a = a[::2]
            self.assertFalse(a.is_contiguous())
            b = torch.randn(a_shape[:2], dtype=dtype, device=device)
            b = b[::2]
            self.assertFalse(b.is_contiguous())
            result = torch.linalg.tensorsolve(a, b, dims=dims)
            expected = np.linalg.tensorsolve(a.cpu().numpy(), b.cpu().numpy(), axes=dims)
            self.assertEqual(result, expected)

            # check non-contiguous out
            out = torch.empty(2 * result.shape[0], *result.shape[1:], dtype=dtype, device=device)[::2]
            self.assertFalse(out.is_contiguous())
            ans = torch.linalg.tensorsolve(a, b, dims=dims, out=out)
            self.assertEqual(ans, out)
            self.assertEqual(ans, result)

        a_shapes = [(2, 3, 6), (3, 4, 4, 3)]
        dims = [None, (0, 2)]
        for a_shape, d in itertools.product(a_shapes, dims):
            run_test_permuted(a_shape, d)

        a_shapes = [(4, 3, 6), (6, 4, 4, 3)]
        dims = [None, (0, 2)]
        for a_shape, d in itertools.product(a_shapes, dims):
            run_test_skipped_elements(a_shape, d)

    @skipCUDAIfNoMagma
    @skipCPUIfNoLapack
    @dtypes(torch.float32)
    def test_tensorsolve_errors_and_warnings(self, device, dtype):
        # tensorsolve expects the input that can be reshaped to a square matrix
        a = torch.eye(2 * 3 * 4).reshape((2 * 3, 4, 2, 3, 4))
        b = torch.randn(8, 4)
        self.assertTrue(np.prod(a.shape[2:]) != np.prod(b.shape))
        with self.assertRaisesRegex(RuntimeError, r'Expected self to satisfy the requirement'):
            torch.linalg.tensorsolve(a, b)

        # if non-empty out tensor with wrong shape is passed a warning is given
        out = torch.empty_like(a)
        b = torch.randn(6, 4)
        with warnings.catch_warnings(record=True) as w:
            # Trigger warning
            torch.linalg.tensorsolve(a, b, out=out)
            # Check warning occurs
            self.assertEqual(len(w), 1)
            self.assertTrue("An output with one or more elements was resized" in str(w[-1].message))

        # dtypes should match
        out = torch.empty_like(a).to(torch.int)
        with self.assertRaisesRegex(RuntimeError, "result dtype Int does not match self dtype"):
            torch.linalg.tensorsolve(a, b, out=out)

<<<<<<< HEAD
    def test_einsum(self, device):
        def check(equation, *operands):
            ref = np.einsum(equation, *[operand.cpu().numpy() for operand in operands])
            res = torch.einsum(equation, operands)
            self.assertEqual(res.cpu(), torch.from_numpy(np.array(ref)))

            # Autograd check (FIXME: tests below fail check)
            if equation not in {"i,i->", "i,i->i", "ij,ij->ij"}:
                ops = [op.detach().requires_grad_() for op in operands]
                self.assertTrue(torch.autograd.gradcheck(lambda *ops: torch.einsum(equation, ops), ops))
                for op in ops:
                    self.assertTrue(op._version == 0)

        # Test cases from https://gist.github.com/rockt/15ee013889d65342088e9260a377dc8f
        x = torch.rand(5, device=device)
        y = torch.rand(7, device=device)
        A = torch.randn(3, 5, device=device)
        B = torch.randn(2, 5, device=device)
        C = torch.randn(2, 3, 5, device=device)
        D = torch.randn(2, 5, 7, device=device)
        E = torch.randn(7, 9, device=device)
        F = torch.randn(2, 3, 3, 5, device=device)
        G = torch.randn(5, 4, 6, device=device)
        H = torch.randn(4, 4, device=device)
        I = torch.rand(2, 3, 2, device=device)

        # Vector operations
        check('i->', x)                     # sum
        check('i,i->', x, x)                # dot
        check('i,i->i', x, x)               # vector element-wisem mul
        check('i,j->ij', x, y)              # outer

        # Matrix operations
        check("ij->ji", A)                  # transpose
        check("ij->j", A)                   # row sum
        check("ij->i", A)                   # col sum
        check("ij,ij->ij", A, A)            # matrix element-wise mul
        check("ij,j->i", A, x)              # matrix vector multiplication
        check("ij,kj->ik", A, B)            # matmul
        check("ij,ab->ijab", A, E)          # matrix outer product

        # Tensor operations
        check("aij,ajk->aik", C, D)         # batch matmul
        check("ijk,jk->i", C, A)            # tensor matrix contraction
        check("aij,jk->aik", D, E)          # tensor matrix contraction
        check("abcd,dfg->abcfg", F, G)      # tensor tensor contraction
        check("ijk,jk->ik", C, A)           # tensor matrix contraction with double indices
        check("ijk,jk->ij", C, A)           # tensor matrix contraction with double indices
        check("ijk,ik->j", C, B)            # non contiguous
        check("ijk,ik->jk", C, B)           # non contiguous with double indices

        # Test diagonals
        check("ii", H)                      # trace
        check("ii->i", H)                   # diagonal
        check('iji->j', I)                  # non-contiguous trace

        # Test ellipsis
        check("i...->...", H)
        check("ki,...k->i...", A.t(), B)
        check("k...,jk", A.t(), B)
        check('...ik, ...kj -> ...ij', torch.rand(2, 3, 4), torch.rand(1, 5))
        check('bik,k...j->i...j', torch.rand(5, 2, 3), torch.rand(3, 2))
        check('i...j, ij... -> ...ij', torch.rand(2, 3, 4), torch.rand(2, 4, 2, 3))

        # torch.bilinear with discontiguous tensors
        l = torch.randn(10, 5, device=device).transpose(0, 1)
        r = torch.randn(20, 5, device=device).transpose(0, 1)
        w = torch.randn(15, 10, 20, device=device)
        check("bn,anm,bm->ba", l, w, r)
        # with strided tensors
        check("bn,anm,bm->ba", l[:, ::2], w[:, ::2, ::2], r[:, ::2])

    def test_einsum_corner_cases(self, device):
        def check(equation, *operands, expected_output):
            tensors = [torch.tensor(operand, dtype=torch.float32, device=device) if not isinstance(operand, tuple)
                       else torch.rand(operand, dtype=torch.float32, device=device) for operand in operands]
            output = torch.einsum(equation, tensors)
            self.assertEqual(output, torch.tensor(expected_output, dtype=torch.float32, device=device))

        # Test equation variantions
        check(' ', 1, expected_output=1)
        check(' -> ', 1, expected_output=1)
        check(' , ', 2, 2, expected_output=4)
        check(' , , ', 2, 2, 2, expected_output=8)
        check(' , -> ', 2, 2, expected_output=4)
        check(' i ', [1], expected_output=[1])
        check(' i -> ', [1], expected_output=1)
        check(' i -> i ', [1], expected_output=[1])
        check(' i , i ', [2], [2], expected_output=4)
        check(' i , i -> i ', [2], [2], expected_output=[4])

        # Test tensors with 0 size dimensions
        check('i', [], expected_output=[])
        check(' i j -> j', [[], []], expected_output=[])
        check('ij->i', [[], []], expected_output=[0., 0.])
        check(' i j k  ,  k  -> i j ', (3, 0, 6), (6,), expected_output=[[], [], []])

        # Test broadcasting
        check('i,j', [2], [1, 2], expected_output=[[2, 4]])
        check('i,ij->ij', [1, 2], [[1, 2, 3], [2, 3, 4]], expected_output=[[1, 2, 3], [4, 6, 8]])

        # Test ellipsis broadcasting
        check('...', 1, expected_output=1)
        check('...->', 1, expected_output=1)
        check('...->...', 1, expected_output=1)
        check('i...->i', [1], expected_output=[1])
        check('i...->...i', [1], expected_output=[1])

    def test_einsum_error_cases(self, device):
        def check(equation, operands, regex, exception=RuntimeError):
            with self.assertRaisesRegex(exception, r'einsum\(\) ' + regex):
                torch.einsum(equation, operands)

        x = torch.rand(2)
        y = torch.rand(2, 3)

        check('', [], r'must provide at least one operand')
        check('. ..', [x], r'found \'.\' for operand 0 that is not part of any ellipsis')
        check('... ...', [x], r'found \'.\' for operand 0 for which an ellipsis was already found')
        check('A', [x], r'operand subscript must be in range \[a, z\] but found A for operand 0')
        check(',', [x], r'fewer operands were provided than specified in the equation')
        check('', [x, x], r'more operands were provided than specified in the equation')
        check('', [x], r'the number of subscripts in the equation \(0\) does not match the number '
                       r'of dimensions \(1\) for operand 0 and no ellipsis was given')
        check('ai', [x], r'the number of subscripts in the equation \(2\) does not match the number '
                         r'of dimensions \(1\) for operand 0 and no ellipsis was given')
        check('ai...', [x], r'the number of subscripts in the equation \(2\) is more than the number '
                            r'of dimensions \(1\) for operand 0')
        check('a->... .', [x], r'found \'.\' for output but an ellipsis \(...\) was already found')
        check('a->..', [x], r'found \'.\' for output that is not part of any ellipsis \(...\)')
        check('a->A', [x], r'subscripts must be in range \[a, z\] but found A for the output')
        check('a->aa', [x], r'output subscript a appears more than once in the output')
        check('a->i', [x], r'output subscript i does not appear in the equation for any input operand')
        check('...->', [x], r'ellipsis \(...\) covering one or more dimensions was given in the input '
                            r'but not in the output')
        check('aa', [y], r'subscript a is repeated for operand 0 but the sizes don\'t match, 3 != 2')
        check('a, ba', [x, y], r'operands do not broadcast with remapped shapes \[original->remapped\]: '
                               r'\[2\]->\[1, 2\] \[2, 3\]->\[2, 3\]')
=======
    def _test_dot_vdot_vs_numpy(self, device, dtype, torch_fn, np_fn):
        def check(x, y):
            # Compare with numpy
            res = torch_fn(x, y)
            ref = torch.from_numpy(np.array(np_fn(x.cpu().numpy(), y.cpu().numpy())))
            self.assertEqual(res.cpu(), ref)

            # Test out variant
            out = torch.empty_like(res)
            torch_fn(x, y, out=out)
            self.assertEqual(out, res)

        # Empty
        x = torch.tensor([], dtype=dtype, device=device)
        y = torch.tensor([], dtype=dtype, device=device)
        check(x, y)

        # Contiguous
        x = torch.randn(10, dtype=dtype, device=device)
        y = torch.randn(10, dtype=dtype, device=device)
        check(x, y)

        # 0 strided
        y = torch.randn(1, dtype=dtype, device=device).expand(10)
        check(x, y)

        # 2 strided
        check(x[::2], y[::2])

    @dtypes(torch.float, torch.cfloat)
    @precisionOverride({torch.cfloat: 1e-4, torch.float32: 5e-5})
    def test_dot_vs_numpy(self, device, dtype):
        self._test_dot_vdot_vs_numpy(device, dtype, torch.dot, np.dot)

    @dtypes(torch.float, torch.cfloat)
    @precisionOverride({torch.cfloat: 1e-4, torch.float32: 5e-5})
    def test_vdot_vs_numpy(self, device, dtype):
        self._test_dot_vdot_vs_numpy(device, dtype, torch.vdot, np.vdot)

    def _test_dot_vdot_invalid_args(self, device, torch_fn, complex_dtypes=False):
        def check(x, y, regex):
            with self.assertRaisesRegex(RuntimeError, regex):
                torch_fn(x, y)

        if complex_dtypes:
            x = torch.randn(1, dtype=torch.cfloat, device=device)
            y = torch.randn(3, dtype=torch.cdouble, device=device)
        else:
            x = torch.randn(1, dtype=torch.float, device=device)
            y = torch.randn(3, dtype=torch.double, device=device)

        check(x, y, 'dot : expected both vectors to have same dtype')
        check(x.reshape(1, 1), y, '1D tensors expected')
        check(x.expand(9), y.to(x.dtype), 'inconsistent tensor size')

        if self.device_type != 'cpu':
            x_cpu = x.expand(3).cpu()
            check(x_cpu, y.to(x.dtype), 'expected all tensors to be on the same device')

    @onlyOnCPUAndCUDA
    def test_vdot_invalid_args(self, device):
        self._test_dot_vdot_invalid_args(device, torch.vdot)
        self._test_dot_vdot_invalid_args(device, torch.vdot, complex_dtypes=True)

    @onlyOnCPUAndCUDA
    def test_dot_invalid_args(self, device):
        self._test_dot_vdot_invalid_args(device, torch.dot)
        self._test_dot_vdot_invalid_args(device, torch.dot, complex_dtypes=True)
>>>>>>> 9e0102c1

instantiate_device_type_tests(TestLinalg, globals())

if __name__ == '__main__':
    run_tests()<|MERGE_RESOLUTION|>--- conflicted
+++ resolved
@@ -1139,7 +1139,75 @@
         with self.assertRaisesRegex(RuntimeError, "result dtype Int does not match self dtype"):
             torch.linalg.tensorsolve(a, b, out=out)
 
-<<<<<<< HEAD
+    def _test_dot_vdot_vs_numpy(self, device, dtype, torch_fn, np_fn):
+        def check(x, y):
+            # Compare with numpy
+            res = torch_fn(x, y)
+            ref = torch.from_numpy(np.array(np_fn(x.cpu().numpy(), y.cpu().numpy())))
+            self.assertEqual(res.cpu(), ref)
+
+            # Test out variant
+            out = torch.empty_like(res)
+            torch_fn(x, y, out=out)
+            self.assertEqual(out, res)
+
+        # Empty
+        x = torch.tensor([], dtype=dtype, device=device)
+        y = torch.tensor([], dtype=dtype, device=device)
+        check(x, y)
+
+        # Contiguous
+        x = torch.randn(10, dtype=dtype, device=device)
+        y = torch.randn(10, dtype=dtype, device=device)
+        check(x, y)
+
+        # 0 strided
+        y = torch.randn(1, dtype=dtype, device=device).expand(10)
+        check(x, y)
+
+        # 2 strided
+        check(x[::2], y[::2])
+
+    @dtypes(torch.float, torch.cfloat)
+    @precisionOverride({torch.cfloat: 1e-4, torch.float32: 5e-5})
+    def test_dot_vs_numpy(self, device, dtype):
+        self._test_dot_vdot_vs_numpy(device, dtype, torch.dot, np.dot)
+
+    @dtypes(torch.float, torch.cfloat)
+    @precisionOverride({torch.cfloat: 1e-4, torch.float32: 5e-5})
+    def test_vdot_vs_numpy(self, device, dtype):
+        self._test_dot_vdot_vs_numpy(device, dtype, torch.vdot, np.vdot)
+
+    def _test_dot_vdot_invalid_args(self, device, torch_fn, complex_dtypes=False):
+        def check(x, y, regex):
+            with self.assertRaisesRegex(RuntimeError, regex):
+                torch_fn(x, y)
+
+        if complex_dtypes:
+            x = torch.randn(1, dtype=torch.cfloat, device=device)
+            y = torch.randn(3, dtype=torch.cdouble, device=device)
+        else:
+            x = torch.randn(1, dtype=torch.float, device=device)
+            y = torch.randn(3, dtype=torch.double, device=device)
+
+        check(x, y, 'dot : expected both vectors to have same dtype')
+        check(x.reshape(1, 1), y, '1D tensors expected')
+        check(x.expand(9), y.to(x.dtype), 'inconsistent tensor size')
+
+        if self.device_type != 'cpu':
+            x_cpu = x.expand(3).cpu()
+            check(x_cpu, y.to(x.dtype), 'expected all tensors to be on the same device')
+
+    @onlyOnCPUAndCUDA
+    def test_vdot_invalid_args(self, device):
+        self._test_dot_vdot_invalid_args(device, torch.vdot)
+        self._test_dot_vdot_invalid_args(device, torch.vdot, complex_dtypes=True)
+
+    @onlyOnCPUAndCUDA
+    def test_dot_invalid_args(self, device):
+        self._test_dot_vdot_invalid_args(device, torch.dot)
+        self._test_dot_vdot_invalid_args(device, torch.dot, complex_dtypes=True)
+
     def test_einsum(self, device):
         def check(equation, *operands):
             ref = np.einsum(equation, *[operand.cpu().numpy() for operand in operands])
@@ -1278,76 +1346,6 @@
         check('aa', [y], r'subscript a is repeated for operand 0 but the sizes don\'t match, 3 != 2')
         check('a, ba', [x, y], r'operands do not broadcast with remapped shapes \[original->remapped\]: '
                                r'\[2\]->\[1, 2\] \[2, 3\]->\[2, 3\]')
-=======
-    def _test_dot_vdot_vs_numpy(self, device, dtype, torch_fn, np_fn):
-        def check(x, y):
-            # Compare with numpy
-            res = torch_fn(x, y)
-            ref = torch.from_numpy(np.array(np_fn(x.cpu().numpy(), y.cpu().numpy())))
-            self.assertEqual(res.cpu(), ref)
-
-            # Test out variant
-            out = torch.empty_like(res)
-            torch_fn(x, y, out=out)
-            self.assertEqual(out, res)
-
-        # Empty
-        x = torch.tensor([], dtype=dtype, device=device)
-        y = torch.tensor([], dtype=dtype, device=device)
-        check(x, y)
-
-        # Contiguous
-        x = torch.randn(10, dtype=dtype, device=device)
-        y = torch.randn(10, dtype=dtype, device=device)
-        check(x, y)
-
-        # 0 strided
-        y = torch.randn(1, dtype=dtype, device=device).expand(10)
-        check(x, y)
-
-        # 2 strided
-        check(x[::2], y[::2])
-
-    @dtypes(torch.float, torch.cfloat)
-    @precisionOverride({torch.cfloat: 1e-4, torch.float32: 5e-5})
-    def test_dot_vs_numpy(self, device, dtype):
-        self._test_dot_vdot_vs_numpy(device, dtype, torch.dot, np.dot)
-
-    @dtypes(torch.float, torch.cfloat)
-    @precisionOverride({torch.cfloat: 1e-4, torch.float32: 5e-5})
-    def test_vdot_vs_numpy(self, device, dtype):
-        self._test_dot_vdot_vs_numpy(device, dtype, torch.vdot, np.vdot)
-
-    def _test_dot_vdot_invalid_args(self, device, torch_fn, complex_dtypes=False):
-        def check(x, y, regex):
-            with self.assertRaisesRegex(RuntimeError, regex):
-                torch_fn(x, y)
-
-        if complex_dtypes:
-            x = torch.randn(1, dtype=torch.cfloat, device=device)
-            y = torch.randn(3, dtype=torch.cdouble, device=device)
-        else:
-            x = torch.randn(1, dtype=torch.float, device=device)
-            y = torch.randn(3, dtype=torch.double, device=device)
-
-        check(x, y, 'dot : expected both vectors to have same dtype')
-        check(x.reshape(1, 1), y, '1D tensors expected')
-        check(x.expand(9), y.to(x.dtype), 'inconsistent tensor size')
-
-        if self.device_type != 'cpu':
-            x_cpu = x.expand(3).cpu()
-            check(x_cpu, y.to(x.dtype), 'expected all tensors to be on the same device')
-
-    @onlyOnCPUAndCUDA
-    def test_vdot_invalid_args(self, device):
-        self._test_dot_vdot_invalid_args(device, torch.vdot)
-        self._test_dot_vdot_invalid_args(device, torch.vdot, complex_dtypes=True)
-
-    @onlyOnCPUAndCUDA
-    def test_dot_invalid_args(self, device):
-        self._test_dot_vdot_invalid_args(device, torch.dot)
-        self._test_dot_vdot_invalid_args(device, torch.dot, complex_dtypes=True)
->>>>>>> 9e0102c1
 
 instantiate_device_type_tests(TestLinalg, globals())
 
