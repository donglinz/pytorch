#include <torch/csrc/jit/frontend/tracer.h>

#include <ATen/Backtrace.h>
#include <ATen/TracerMode.h>
#include <ATen/core/Dict.h>
#include <ATen/core/functional.h>
#include <c10/util/Exception.h>
#include <torch/csrc/autograd/engine.h>
#include <torch/csrc/autograd/function.h>
#include <torch/csrc/autograd/variable.h>
#include <torch/csrc/jit/api/module.h>
#include <torch/csrc/jit/ir/constants.h>
#include <torch/csrc/jit/passes/dead_code_elimination.h>
#include <torch/csrc/jit/passes/fixup_trace_scope_blocks.h>
#include <torch/csrc/jit/passes/inliner.h>
#include <torch/csrc/jit/passes/lower_tuples.h>
#include <torch/csrc/jit/passes/normalize_ops.h>
#include <torch/csrc/jit/passes/remove_expands.h>
#include <torch/csrc/utils/variadic.h>
#include <torch/custom_class.h>

#include <memory>
#include <sstream>
#include <string>

namespace torch {
namespace jit {
namespace tracer {

////////////////////////////////////////////////////////////////////////////////
// Recording the traces
////////////////////////////////////////////////////////////////////////////////
namespace detail {

template <typename T>
void genericAddInput(Node* n, T value) {
  Value* v = n->owningGraph()->insertConstant(value);
  recordSourceLocation(v->node());
  n->addInput(v);
}

template <typename T>
void badArgType(const T& v) {
  AT_ERROR(
      "Found an unsupported argument type in the JIT tracer: ",
      c10::demangle_type<T>(),
      ". File a bug report.");
}

thread_local std::shared_ptr<TracingState> tracing_state;
} // namespace detail

std::function<void()> pauseTracing() {
  // NOLINTNEXTLINE
  std::shared_ptr<tracer::TracingState> state = getTracingState();
  tracer::setTracingState(nullptr);

  return [state]() { tracer::setTracingState(state); };
}

void delValueTrace(const IValue& var) {
  getTracingState()->delValue(var);
}
void TracingState::delValue(const IValue& var) {
  for (size_t i = 0; i < env_stack.size(); ++i) {
    auto& value_map = env_stack.at(env_stack.size() - 1 - i);
    auto it = value_map.find(var);
    if (it == value_map.end()) {
      continue;
    }
    value_map.erase(it);
  }
}

// Given a IValue 'var', return the 'node' which represents the instruction
// which computes the value of this variable in the IR.
// Here, we interpret untraced variables as constants that are just embedded
// in the graph.  This is useful to handle code which does things like this
// (from torch.autograd.variable, now moved to C++):
//
//    def mm(self, matrix):
//      output = Variable(self.data.new(self.data.size(0), matrix.data.size(1)))
//      return Addmm.apply(output, self, matrix, 0, 1, True)
//
// Here, mm fakes up a dummy variable with uninitialized data to do an inplace
// update on, but subsequently ignores it because the alpha scaling factor is
// zero. This is one of the cases where a Variable can be created inside of a
// trace, and if we treat it as a constant, everything will work out.
Value* getValueTrace(const IValue& var) {
  return getTracingState()->getValue(var);
}
Value* TracingState::getValue(const IValue& var) {
  // allow tracing of tuples passed to List[Tensor] or Tuple[Tensor...]
  // arguments
  if (var.isTensorList()) {
    return graph
        ->insertNode(graph->createList(
            TensorType::get(),
            fmap(
                var.toTensorVector(),
                [&](const IValue& val) { return getValue(val); })))
        ->output();
  } else if (var.isTuple()) {
    return graph
        ->insertNode(graph->createTuple(fmap(
            var.toTuple()->elements(),
            [&](const IValue& val) { return getValue(val); })))
        ->output();
  } else if (var.isGenericDict()) {
    auto dict = var.toGenericDict();
    TypePtr key_type = dict.keyType();
    TypePtr value_type = dict.valueType();
    std::vector<Value*> keys;
    std::vector<Value*> values;
    for (const auto& entry : dict) {
      keys.emplace_back(getValue(entry.key()));
      values.emplace_back(getValue(entry.value()));
    }
    auto dict_node = graph->createDict(key_type, value_type, keys, values);
    return graph->insertNode(dict_node)->output();
  }
  if (var.isTensor()) {
    auto ten = var.toTensor();
    if (!ten.defined()) {
      Node* n = graph->createNone();
      return graph->insertNode(n)->output();
    }
    for (size_t i = 0; i < env_stack.size(); ++i) {
      auto& value_map = env_stack.at(env_stack.size() - 1 - i);
      auto it = value_map.find(var);
      if (it == value_map.end()) {
        continue;
      }
      if (!it->second->hasDebugName()) {
        auto unique_name = getTracingState()->lookup_var_name_fn(ten);
        if (!unique_name.empty()) {
          it->second->setDebugName(unique_name);
        }
      }
      return it->second;
    }

    // Didn't find it. Bake in a constant
    if (ten.requires_grad()) {
      pauseTracing();
      std::ostringstream oss;
      oss << "Cannot insert a Tensor that requires grad as a constant. "
          << "Consider making it a parameter or input, or detaching the gradient\n"
          << "Tensor:\n"
          << ten;
      throw std::runtime_error(oss.str());
    }

    Value* constant = graph->insertConstant(ten);
    recordSourceLocation(constant->node());
    constant->inferTypeFrom(ten);
    auto it = env_stack.back().emplace(var, constant);
    return it.first->second;
  } else if (var.isFuture() || var.isObject()) {
    for (size_t i = 0; i < env_stack.size(); ++i) {
      auto& future_map = env_stack.at(env_stack.size() - 1 - i);
      auto it = future_map.find(var);
      if (it == future_map.end()) {
        continue;
      }
      return it->second;
    }

    // Find torchbind classes
    if (isCustomClass(var)) {
      auto obj = Object(var.toObject());
      auto qualname = obj.type()->name();
      auto custom_class_type = getCustomClass(qualname->qualifiedName());
      if (custom_class_type) {
        auto capsule = var.toObject()->getAttr("capsule");
        for (size_t i = 0; i < env_stack.size(); ++i) {
          auto& value_map = env_stack.at(env_stack.size() - 1 - i);
          auto it = value_map.find(capsule);
          if (it == value_map.end()) {
            continue;
          }
          return it->second;
        }
      }
    }

    std::ostringstream oss;
    if (var.isFuture()) {
      oss << "Tried to trace Future or Object that the tracer was not aware of.";
    } else {
      oss << "Tried to trace " << var
          << " but it is not part of the active trace. Modules that are called during a trace"
          << " must be registered as submodules of the thing being traced.";
    }
    throw std::runtime_error(oss.str());
  } else {
    // If the values are non-tensors, we try to create constants
    // and bake those constants into the traced graph
    auto constant = tryInsertConstant(*graph, var);
    if (constant) {
      recordSourceLocation(constant.value()->node());
      return *constant;
    }
    std::ostringstream os;
    os << "Tracer cannot get value trace for type " << var.tagKind() << ". "
       << "The below value could not be materialized as a constant:\n"
       << var;
    throw std::runtime_error(os.str());
  }
}
bool TracingState::hasValue(const IValue& var) const {
  for (const auto& frame : env_stack) {
    if (frame.count(var)) {
      return true;
    }
  }
  return false;
}

Value* TracingState::getOutput(const IValue& iv, size_t i) {
  bool tracing_mode_strict = getTracingState()->strict;
  if (iv.isTensor()) {
    at::Tensor var = iv.toTensor();
    if (!var.defined()) {
      Node* n = graph->createNone();
      return graph->insertNode(n)->output();
    }

    auto& value_map = getTracingState()->env_stack.back();
    auto it = value_map.find(iv);
    if (it == value_map.end()) {
      std::ostringstream os;
      os << "output " << i << " (" << var
         << ") of traced region did not have observable "
         << "data dependence with trace inputs; this probably indicates your "
            "program "
         << "cannot be understood by the tracer.";
      throw std::runtime_error(os.str());
    }
    return it->second;
  } else if (iv.isTensorList()) {
    if (tracing_mode_strict) {
      tracer::warn(
          "Encountering a list at the output of the tracer", STRICT_TRACER_MSG);
    }
    return graph
        ->insertNode(graph->createList(
            TensorType::get(),
            fmap(
                iv.toTensorVector(),
                [&](const IValue& ival) { return getOutput(ival, i); })))
        ->output();
  } else if (iv.isTuple()) {
    auto tuple = iv.toTuple()->elements();
    auto tuple_node = graph->createTuple(
        fmap(tuple, [&](const IValue& ival) { return getOutput(ival, i); }));
    graph->insertNode(tuple_node);
    return tuple_node->output();
  } else if (iv.isGenericDict()) {
    if (tracing_mode_strict) {
      throw std::runtime_error(
          "Encountering a dict at the output of the tracer" +
          std::string(STRICT_TRACER_MSG));
    }
    auto dict = iv.toGenericDict();
    TypePtr key_type = dict.keyType();
    TypePtr value_type = dict.valueType();

    bool key_type_valid = key_type->isSubtypeOf(StringType::get()) ||
        key_type->isSubtypeOf(TensorType::get());
    bool value_type_valid = value_type->isSubtypeOf(TensorType::get());

    if (!key_type_valid || !value_type_valid) {
      std::ostringstream os;
      os << "output " << i << " (" << dict << ") of traced region "
         << "cannot be understood by the tracer, only dict[str, Tensor] "
         << "or dict[Tensor, Tensor] can be a dictionary output of a traced function";
      throw std::runtime_error(os.str());
    }
    std::vector<Value*> keys;
    std::vector<Value*> values;
    for (const auto& entry : dict) {
      keys.emplace_back(getValue(entry.key()));
      values.emplace_back(getOutput(entry.value(), i));
    }
    auto dict_node = graph->createDict(key_type, value_type, keys, values);
    graph->insertNode(dict_node);
    return dict_node->output();
  } else {
    AT_ERROR(
        "Only tensors, lists, tuples of tensors, or dictionary of tensors can be output from traced functions");
  }
}

// XXX: this function mutates input
static IValue addInput(
    const std::shared_ptr<TracingState>& state,
    const IValue& input,
    const TypePtr& type,
    Value* value) {
  value->setType(type);
  if (type->isSubtypeOf(TensorType::get())) {
    auto input_tensor = input.toTensor();
    auto name = Variable(input_tensor).name();
    if (state->hasValue(input)) {
      input_tensor = input_tensor.view(input_tensor.sizes());
    }
    value->setDebugName(name);
    state->setValue(input_tensor, value);
    return input_tensor;
  } else if (auto tuple_type = type->cast<TupleType>()) {
    auto unpack_node =
        state->graph->insertNode(state->graph->createTupleUnpack(value));
    auto elem_values = unpack_node->outputs();
    auto elem_types = tuple_type->elements();
    auto tuple = input.toTuple();
    auto elems = tuple->elements();
    size_t num_elems = elems.size();
    AT_ASSERT(
        elem_values.size() == num_elems && elem_types.size() == num_elems);
    for (size_t i = 0; i < num_elems; ++i) {
      elems[i] = addInput(state, elems.at(i), elem_types[i], elem_values[i]);
    }
    return tuple;
  } else if (auto dict_type = type->cast<DictType>()) {
    auto dict = input.toGenericDict();

    // Unpack the list values statically
    for (const auto& entry : dict) {
      IValue key = entry.key();
      auto static_key = state->graph->insertConstant(key);
      auto static_value =
          state->graph->insert(aten::__getitem__, {value, static_key});
      recordSourceLocation(static_value->node());
      dict.insert_or_assign(
          entry.key(),
          addInput(
              state, entry.value(), dict_type->getValueType(), static_value));
    }

    return dict;
  } else if (auto list_type = type->cast<ListType>()) {
    size_t num_elems = input.isList() ? input.toListRef().size()
                                      : input.toTensorVector().size();
    auto list_unpack = state->graph->insertNode(
        state->graph->createListUnpack(value, num_elems));
    auto unpack_outputs = list_unpack->outputs();

    if (input.isTensorList()) {
      auto elems = input.toTensorList();
      for (size_t i = 0; i < num_elems; i++) {
        elems[i] = addInput(
                       state,
                       elems.get(i),
                       list_type->getElementType(),
                       unpack_outputs[i])
                       .toTensor();
      }
      return elems;
    } else {
      auto elems = input.toList();
      for (size_t i = 0; i < num_elems; i++) {
        elems[i] = addInput(
            state,
            elems.get(i),
            list_type->getElementType(),
            unpack_outputs[i]);
      }
      return elems;
    }
  } else {
    AT_ERROR(
        "Only tensors or (possibly nested) dict or tuples of tensors can be "
        "inputs to traced functions. Got ",
        type->repr_str());
  }
}

static void gatherParametersAndBuffers(
    const std::shared_ptr<TracingState>& state,
    Value* self_value,
    const Module& self,
    const std::string& prefix) {
  Graph& g = *self_value->owningGraph();

  state->setValue(self._ivalue(), self_value);

  auto self_ty = self.type();
  for (const NameValue& s : self.named_attributes(/*recurse=*/false)) {
    auto qualname = prefix + "." + s.name;
    Value* trace_get_attr = g.insertNode(g.create(prim::TracedAttr))
                                ->s_(attr::scope, qualname)
                                ->output()
                                ->setType(s.value.type());
    if (s.value.type()->isSubtypeOf(TensorType::get())) {
      addInput(state, s.value, s.value.type(), trace_get_attr);
    }
    if (isCustomClass(s.value)) {
      tracer::setValueTrace(s.value, trace_get_attr);
    }
    if (self_ty->getAttribute(s.name)->is_module()) {
      gatherParametersAndBuffers(
          state, trace_get_attr, Module(s.value.toObject()), qualname);
    }
  }
}

std::pair<std::shared_ptr<TracingState>, Stack> trace(
    Stack inputs,
    const std::function<Stack(Stack)>& traced_fn,
    std::function<std::string(const Variable&)> var_name_lookup_fn,
    bool strict,
    bool force_outplace,
    Module* self) {
  try {
    // Start tracing, treating 'inputs' as inputs to the trace, which can be
    // varied on subsequent invocations of the trace.  Any other variables
    // will be treated as constants.
    if (isTracing()) {
      AT_ERROR("Tracing can't be nested");
    }
    auto state = std::make_shared<TracingState>();
    setTracingState(state);

    // if we are a module, then make sure the modules parameters are in the map
    // and mapped to accesses to the self object
    if (self) {
      Value* self_value = state->graph->insertInput(0, "self")->setType(
          self->_ivalue()->type());
      gatherParametersAndBuffers(state, self_value, *self, {"__module"});
    }

    for (IValue& input : inputs) {
      input = addInput(state, input, input.type(), state->graph->addInput());
    }
    auto graph = state->graph;

    getTracingState()->lookup_var_name_fn = std::move(var_name_lookup_fn);
    getTracingState()->strict = strict;
    getTracingState()->force_outplace = force_outplace;

    // Invoke the traced function
    auto out_stack = traced_fn(inputs);

    // Exit a trace, treating 'out_stack' as the outputs of the trace.  These
    // are the variables whose values will be computed upon subsequent
    // invocations of the trace.
    size_t i = 0;
    for (auto& output : out_stack) {
      // NB: The stack is in "reverse" order, so when we pass the diagnostic
      // number we need to flip it based on size.
      state->graph->registerOutput(
          state->getOutput(output, out_stack.size() - i));
      i++;
    }
    setTracingState(nullptr);

    if (getInlineEverythingMode()) {
      Inline(*graph);
    }
    FixupTraceScopeBlocks(graph, self);
    NormalizeOps(graph);
    return {state, out_stack};
  } catch (...) {
    tracer::abandon();
    throw;
  }
}

// Abort tracing. Used to reset the state in case of errors.
void abandon() {
  setTracingState(nullptr);
}

void setValueTrace(const IValue& v, Value* value) {
  return getTracingState()->setValue(v, value);
}
void TracingState::setValue(const IValue& v, Value* value) {
  if (v.isTensor()) {
    auto var = v.toTensor();
    AT_ASSERT(var.defined());
    env_stack.back()[v] = value;
  } else if (v.isTensorList()) {
    auto outputs = v.toTensorList();
    Node* unpack_node =
        graph->insertNode(graph->createListUnpack(value, outputs.size()));
    for (size_t i = 0; i < outputs.size(); ++i) {
      setValue(outputs.get(i), unpack_node->outputs()[i]);
    }
  } else if (v.isTuple()) {
    auto outputs = v.toTuple()->elements();
    Node* unpack_node = graph->insertNode(graph->createTupleUnpack(value));
    for (size_t i = 0; i < outputs.size(); ++i) {
      setValue(outputs[i], unpack_node->outputs()[i]);
    }
  } else if (v.isList()) {
    auto elements = v.toListRef();
    Node* unpack_node =
        graph->insertNode(graph->createListUnpack(value, elements.size()));
    for (size_t i = 0; i < elements.size(); ++i) {
      setValue(elements[i], unpack_node->outputs()[i]);
    }
  } else if (isCustomClass(v)) {
    auto capsule = v.toObject()->getAttr("capsule");
    env_stack.back()[capsule] = value;
  } else if (v.isFuture() || v.isObject()) {
    env_stack.back()[v] = value;
  } else if (v.isGenericDict()) {
    auto dict = v.toGenericDict();
    TypePtr key_type = dict.keyType();
    TypePtr value_type = dict.valueType();
    for (const auto& entry : dict) {
      auto static_key = graph->insertConstant(entry.key());
      auto static_value = graph->insert(aten::__getitem__, {value, static_key});
      setValue(entry.value(), static_value);
    }
  } else {
    std::ostringstream os;
    os << "Tracer cannot set value trace for type " << v.tagKind() << ". "
       << "Supported types are tensor, tensor list, and tuple of tensors.";
    throw std::runtime_error(os.str());
  }
}

void addInputs(Node* n, const char* name, int64_t value) {
  using ArgumentStash = jit::tracer::ArgumentStash;
  if (ArgumentStash::hasValue(name)) {
    Value* v = ArgumentStash::popValue(name);
    n->addInput(v);
  } else {
    detail::genericAddInput(n, value);
  }
}

void addInputs(Node* n, const char* name, c10::optional<int64_t> value) {
  if (value) {
    detail::genericAddInput(n, *value);
  } else {
    Graph* g = n->owningGraph();
    Value* none = g->insertNode(g->createNone())->output();
    n->addInput(none);
  }
}
void addInputs(Node* n, const char* name, bool value) {
  detail::genericAddInput(n, value);
}
void addInputs(
    Node* n,
    const char* name /* unused */,
    const c10::optional<bool>& value) {
  if (value) {
    detail::genericAddInput(n, *value);
  } else {
    Graph* g = n->owningGraph();
    Value* none = g->insertNode(g->createNone())->output();
    n->addInput(none);
  }
}
void addInputs(Node* n, const char* name, double value) {
  detail::genericAddInput(n, value);
}
void addInputs(
    Node* n,
    const char* name /* unused */,
    const c10::optional<double>& value) {
  if (value) {
    detail::genericAddInput(n, *value);
  } else {
    Graph* g = n->owningGraph();
    Value* none = g->insertNode(g->createNone())->output();
    n->addInput(none);
  }
}
void addInputs(Node* n, const char* name, const at::Scalar& value) {
  using ArgumentStash = jit::tracer::ArgumentStash;
  if (ArgumentStash::hasValue(name)) {
    Value* v = ArgumentStash::popValue(name);
    n->addInput(v);
  } else {
    detail::genericAddInput(n, value);
  }
}
void addInputs(
    Node* n,
    const char* name,
    const c10::optional<at::Scalar>& value) {
  if (value) {
    detail::genericAddInput(n, *value);
  } else {
    Graph* g = n->owningGraph();
    Value* none = g->insertNode(g->createNone())->output();
    n->addInput(none);
  }
}
void addInputs(Node* n, const char* name, const std::string& value) {
  detail::genericAddInput(n, value);
}
void addInputs(Node* n, const char* name, const at::Tensor& value) {
  n->addInput(getValueTrace(value));
}
void addInputs(
    Node* n,
    const char* name,
    const c10::optional<at::Tensor>& value) {
  if (value.has_value()) {
    addInputs(n, name, *value);
  } else {
    Graph* g = n->owningGraph();
    Value* none = g->insertNode(g->createNone())->output();
    n->addInput(none);
  }
}
void addInputs(
    Node* n,
    const char* name,
    const c10::optional<at::Generator>& value) {
  if (value.has_value() && value->defined()) {
    detail::badArgType(*value);
  }
  Graph* g = n->owningGraph();
  Value* undef_gen = g->insertNode(g->createNone())->output();
  n->addInput(undef_gen);
}
void addInputs(Node* n, const char* name, at::Device value) {
  detail::genericAddInput(n, value);
}
void addInputs(Node* n, const char* name, at::Layout value) {
  detail::genericAddInput(n, static_cast<int64_t>(value));
}
void addInputs(Node* n, const char* name, at::ScalarType value) {
  detail::genericAddInput(n, static_cast<int64_t>(value));
}
void addInputs(Node* n, const char* name, at::MemoryFormat value) {
  detail::genericAddInput(n, static_cast<int64_t>(value));
}
void addInputs(
    Node* n,
    const char* name,
    const c10::optional<at::MemoryFormat>& value) {
  if (value) {
    detail::genericAddInput(n, static_cast<int64_t>(*value));
  } else {
    Graph* g = n->owningGraph();
    Value* none = g->insertNode(g->createNone())->output();
    n->addInput(none);
  }
}
void addInputs(
    Node* n,
    const char* name,
    const c10::optional<at::Layout>& value) {
  if (value.has_value()) {
    detail::genericAddInput(n, static_cast<int64_t>(*value));
  } else {
    Graph* g = n->owningGraph();
    Value* none = g->insertNode(g->createNone())->output();
    n->addInput(none);
  }
}
void addInputs(
    Node* n,
    const char* name,
    const c10::optional<at::Device>& value) {
  if (value.has_value()) {
    detail::genericAddInput(n, value);
  } else {
    Graph* g = n->owningGraph();
    Value* none = g->insertNode(g->createNone())->output();
    n->addInput(none);
  }
}
void addInputs(
    Node* n,
    const char* name,
    c10::optional<at::DimnameList> value) {
  TORCH_CHECK(false, "NYI: Named tensors are not supported with the tracer");
}
void addInputs(
    Node* n,
    const char* name,
    const c10::optional<at::ScalarType>& value) {
  if (value.has_value()) {
    detail::genericAddInput(n, static_cast<int64_t>(*value));
  } else {
    Graph* g = n->owningGraph();
    Value* none = g->insertNode(g->createNone())->output();
    n->addInput(none);
  }
}

void addInputs(
    Node* n,
    const char* name,
    at::TensorList value,
    bool allow_undefined) {
  Graph* g = n->owningGraph();
  Node* list_node = nullptr;
  if (allow_undefined) {
    // if allow undefined, we create a list of optional tensors
    list_node = g->insertNode(
        g->createList(OptionalType::ofTensor(), fmap(value, getValueTrace)));
  } else {
    list_node = g->insertNode(
        g->createList(TensorType::get(), fmap(value, getValueTrace)));
  }
  n->addInput(list_node->output());
}

void addInputs(
    Node* n,
    const char* name,
    ArrayRef<c10::intrusive_ptr<c10::ivalue::Object>> value,
    const ClassTypePtr& class_type) {
  Graph* g = n->owningGraph();
  Node* list_node =
      g->insertNode(g->createList(class_type, fmap(value, getValueTrace)));
  n->addInput(list_node->output());
}

void addInputs(
    Node* n,
    const char* name,
    c10::optional<caffe2::TypeMeta> opt_dtype) {
  if (opt_dtype.has_value()) {
    return addInputs(n, name, at::typeMetaToScalarType(*opt_dtype));
  } else {
    Graph* g = n->owningGraph();
    Value* none = g->insertNode(g->createNone())->output();
    n->addInput(none);
  }
}

void addInputs(Node* n, const char* name, const at::TensorOptions& options) {
  // [TensorOptions in script] - update this when you change how we schematize
  // TensorOptions
  addInputs(n, name, options.dtype_opt());
  addInputs(n, name, options.layout());
  addInputs(n, name, options.device());
  addInputs(n, name, options.pinned_memory());
}

void addInputs(Node* n, const char* name, at::IntArrayRef value) {
  using ArgumentStash = jit::tracer::ArgumentStash;
  std::vector<Value*> info = ArgumentStash::hasIntArrayRef(name)
      ? ArgumentStash::popIntArrayRef(name)
      : ArgumentStash::IntArrayRefTrace(value.size());

  auto& g = getTracingState()->graph;
  for (size_t i = 0; i < info.size(); ++i) {
    if (info[i] != nullptr)
      continue;
    info[i] = g->insertConstant(value[i]);
    recordSourceLocation(info[i]->node());
  }
  for (jit::Value* v : info) {
    if (*v->type() != *jit::IntType::get()) {
      throw std::runtime_error(
          "Type mismatch in setposattr for IntArrayRef. Check that your program "
          "is valid without tracing, and please file a bug report if it is.");
    }
  }
  n->addInput(
      g->insertNode(g->createList(jit::IntType::get(), info))->output());
}

void addInputs(
    Node* n,
    const char* name,
    const c10::optional<at::IntArrayRef>& opt_value) {
  if (opt_value.has_value()) {
    return addInputs(n, name, *opt_value);
  } else {
    Graph* g = n->owningGraph();
    Value* none = g->insertNode(g->createNone())->output();
    n->addInput(none);
  }
}

void addInputs(Node* n, const char* name, ArrayRef<double> value) {
  std::vector<Value*> info;
  auto& g = getTracingState()->graph;
  for (double elt : value) {
    info.push_back(g->insertConstant(elt));
    recordSourceLocation(info.back()->node());
  }
  n->addInput(
      g->insertNode(g->createList(jit::FloatType::get(), info))->output());
}

void addInputs(
    Node* n,
    const char* name,
    const c10::optional<c10::ArrayRef<double>>& opt_value) {
  if (opt_value.has_value()) {
    return addInputs(n, name, *opt_value);
  } else {
    Graph* g = n->owningGraph();
    Value* none = g->insertNode(g->createNone())->output();
    n->addInput(none);
  }
}

void addInputs(
    Node* n,
    const char* name,
    const c10::intrusive_ptr<c10::ivalue::Object>& obj) {
  Value* v = getValueTrace(obj);
  n->addInput(v);
}

void addOutput(Node* node, const at::Tensor& output) {
  setOutput(node->addOutput(), output);
}

void setOutput(Value* value, const at::Tensor& output) {
  if (output.defined()) {
    value->inferTypeFrom(output);
    setValueTrace(output, value);
  }
}

void addOutput(Node* node, const std::vector<at::Tensor>& outputs) {
  Value* value = node->addOutput()->setType(ListType::ofTensors());
  Graph* graph = node->owningGraph();
  Node* unpack_node = graph->insertNode(
      graph->create(prim::ListUnpack, {value}, outputs.size()));
  for (size_t i = 0; i < outputs.size(); ++i) {
    Value* output_val = unpack_node->outputs()[i];
    output_val->inferTypeFrom(outputs[i]);
    setValueTrace(outputs[i], output_val);
  }
}

void addOutput(Node* node, const c10::List<at::Tensor>& outputs) {
  return addOutput(node, outputs.vec());
}

void addOutput(Node* node, const at::TensorList outputs) {
  return addOutput(node, outputs.vec());
}

void addOutput(
    Node* node,
    const c10::intrusive_ptr<c10::ivalue::Object>& output) {
  Value* output_val = node->addOutput();
  output_val->inferTypeFrom(output);
  setValueTrace(output, output_val);
}

const std::shared_ptr<TracingState>& getTracingState() {
  return detail::tracing_state;
}

void setTracingState(std::shared_ptr<TracingState> state) {
  at::tracer::impl::set_dispatch_enabled(state != nullptr);
  detail::tracing_state = std::move(state);
}

TracingState::TracingState() : graph(new Graph()), env_stack{Frame()} {}

TracingState::~TracingState() = default;

autograd::Variable getSizeOf(const autograd::Variable& var, int64_t dim) {
  auto& tracing_state = getTracingState();
  auto& graph = tracing_state->graph;

  Variable size_var;
  {
    // Make sure this scalar to tensor isn't traced!
    at::AutoNonVariableTypeMode guard;
    size_var = scalar_to_tensor(at::Scalar(var.size(dim)));
  }
  auto* value = getValueTrace(var);
  auto dim_val = graph->insertConstant(dim);
  recordSourceLocation(dim_val->node());
  auto* node = graph->insertNode(graph->create(aten::size, {value, dim_val}));
  recordSourceLocation(node);
  node->output()->setType(jit::IntType::get());

  auto ten =
      graph->insertNode(graph->createNumToTensor(node->output()))->output();
  setValueTrace(size_var, ten);
  return size_var;
}

void ensureUniqueIfOutOfPlaced(const char* name, const at::TensorList tensors) {
<<<<<<< HEAD
  for (int i = 0; i < tensors.size(); i++) {
    ensureUniqueIfOutOfPlaced(name, tensors[i]);
=======
  for (auto& t : tensors) {
    ensureUniqueIfOutOfPlaced(name, t);
>>>>>>> f314aae4
  }
}

void ensureUniqueIfOutOfPlaced(const char* name, const at::Tensor& tensor) {
  auto& state = getTracingState();
  if (state && state->force_outplace == false) {
    // If we're not converting in-place ops to out-of-place, this check is
    // unnecessary
    return;
  }
  auto aliases = tensor.storage().use_count();
  if (isTracing() && aliases > 1) {
    std::stringstream ss;
    ss << "There are " << aliases
       << " live references to the data region being modified when tracing in-place operator "
       << name
       << ". This might cause the trace to be incorrect, because all other views "
       << "that also reference this data will not reflect this change in the trace! "
       << "On the other hand, if all other views use the same memory chunk, but are disjoint (e.g. "
       << "are outputs of torch.split), this might still be safe.";
    warn(ss.str().c_str());
  }
}
void ensureUniqueIfOutOfPlaced(
    const char* name,
    const c10::optional<at::Tensor>& tensor) {
  ensureUniqueIfOutOfPlaced(name, tensor.has_value() ? *tensor : at::Tensor());
}

////////////////////////////////////////////////////////////////////////////////
// Argument stash
////////////////////////////////////////////////////////////////////////////////
thread_local ArgumentStash ArgumentStash::stash;

void ArgumentStash::stashIntArrayRefElem(
    const std::string& arg_name,
    size_t size,
    size_t idx,
    const Variable& var) {
  // TODO: check type?
  if (!isTracing())
    return;
  auto& list_trace = stash.intlists.emplace(arg_name, size).first->second;
  AT_ASSERT(size == list_trace.size());
  AT_ASSERT(idx < list_trace.size());
  AT_ASSERT(list_trace[idx] == nullptr);

  Value* ten = getValueTrace(var);
  auto& g = *ten->owningGraph();
  WithInsertPoint guard(ten->node()->next());
  auto prim = g.insert(aten::Int, {ten});
  list_trace[idx] = prim;
}

void ArgumentStash::stashValue(
    const std::string& arg_name,
    size_t idx,
    const Variable& var,
    const TypePtr& type) {
  if (!isTracing())
    return;

  Value* ten = getValueTrace(var);
  WithInsertPoint guard(ten->node()->next());
  auto& g = *ten->owningGraph();

  if (type == IntType::get()) {
    ten = g.insert(aten::Int, {ten});
  } else if (type == FloatType::get()) {
    ten = g.insert(aten::Float, {ten});
  } else if (type == NumberType::get()) {
    ten = g.insert(aten::ScalarImplicit, {ten});
  }

  stash.values.emplace(arg_name, ten);
}

////////////////////////////////////////////////////////////////////////////////
// Stack trace recording
////////////////////////////////////////////////////////////////////////////////
// no python present so we just do not record source information
void defaultRecordSourceLocation(Node* n) {}
std::atomic<decltype(&defaultRecordSourceLocation)> record_source_location(
    defaultRecordSourceLocation);
void recordSourceLocation(Node* n) {
  return record_source_location.load()(n);
}
void setRecordSourceLocation(void (*v)(Node*)) {
  record_source_location.store(v);
}

void defaultWarn(const std::string& str) {
  TORCH_WARN(str);
}
std::atomic<warn_fn_type> warn_callback{defaultWarn};

const char* WARN_PYTHON_DATAFLOW =
    " might cause the trace to be incorrect. We can't record the data flow of "
    "Python values, so this value will be treated as a constant in the future. "
    "This means that the trace might not generalize to other inputs!";
const char* WARN_CONSTRUCTOR =
    " results are registered as constants in the trace. You can safely ignore this "
    "warning if you use this function to create tensors out of constant variables "
    "that would be the same every time you call this function. In any other case, "
    "this might cause the trace to be incorrect.";
const char* WARN_RESIZE =
    " can't be represented in the JIT at the moment, so we won't connect any uses of "
    "this value with its current trace. If you happen to use it again, it will show "
    "up as a constant in the graph.";
const char* STRICT_TRACER_MSG =
    " might cause the trace to be incorrect, this is only valid if the container "
    "structure does not change based on the module's inputs. Consider using a constant "
    "container instead (e.g. for `list`, use a `tuple` instead. for `dict`, use a "
    "`NamedTuple` instead). If you absolutely need this and know the side effects, pass "
    "strict=False to trace() to allow this behavior.";
// XXX: _kind can be a nullptr
void _do_warn(const char* _reason, const char* _kind) {
  std::string reason{_reason};
  std::string kind{_kind ? _kind : ""};
  std::ostringstream s;
  s << reason << kind;
  warn_callback.load()(s.str());
}

void setWarn(warn_fn_type fn) {
  warn_callback.store(fn);
}
} // namespace tracer
} // namespace jit
} // namespace torch

TORCH_LIBRARY_IMPL(_, Tracer, m) {
  // TODO: register fallback kernel with tracing function from
  // `torch/csrc/jit/runtime/register_c10_ops.cpp`.
  m.fallback(torch::CppFunction::makeFallthrough());
}<|MERGE_RESOLUTION|>--- conflicted
+++ resolved
@@ -884,13 +884,8 @@
 }
 
 void ensureUniqueIfOutOfPlaced(const char* name, const at::TensorList tensors) {
-<<<<<<< HEAD
-  for (int i = 0; i < tensors.size(); i++) {
-    ensureUniqueIfOutOfPlaced(name, tensors[i]);
-=======
   for (auto& t : tensors) {
     ensureUniqueIfOutOfPlaced(name, t);
->>>>>>> f314aae4
   }
 }
 
