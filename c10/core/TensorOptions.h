--- conflicted
+++ resolved
@@ -502,13 +502,8 @@
   // NB: We didn't use c10::optional here, because then we can't pack
   // the has_***_ boolean fields.
 
-<<<<<<< HEAD
-  caffe2::TypeMeta dtype_ = caffe2::TypeMeta::Make<float>(); // 64-bit
   Device device_ = at::kCPU; // 16-bit
-=======
-  Device device_ = at::kCPU; // 32-bit
   caffe2::TypeMeta dtype_ = caffe2::TypeMeta::Make<float>(); // 16-bit
->>>>>>> 1519c714
   Layout layout_ = at::kStrided; // 8-bit
   MemoryFormat memory_format_ = MemoryFormat::Contiguous; // 8-bit
 
